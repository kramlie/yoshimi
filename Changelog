yoshimi 1.3.x

<<<<<<< HEAD
2015-11-28 Will
- Fixed regression where renaming instruments failed to actually
  write to the file.
=======
2015-11-28 Andrew
- Added '-c' option that disables command line interface

>>>>>>> c7a80d70

2015-11-27 Will
- Resolved instrument name anomaly. Part name is now always internal
  instrument name, regardless of file name.
- Minor optimisation. No need to reload same bank.

2015-11-25 Will
- Applied cmake ARCH and LV2 patches.
- Added notes on audio direction in'doc'.
- Changed CC logging channel numbers to start at 1.
- Improved some command line responses.

2015-11-21 Will
- Implemented logging of incoming MIDI CCs.
- Fixed crash bug caused by new kit item name being called before
  it was created - only when trying to enable a kit item with no
  engines already defined.

2015-11-21 Will
- Re-enabled 'minimal' in XMLwrapper for all except presets.
- Presets wasn't showing 1st character (array offset by 1).
  Corrected.
- Clarified copyright notice.
- If in kit mode engine window title bars now display the kit number
  and name if any.

2015-11-20 Will
- Fixed regression where sending CCs would close part windows
  and streams of them blocked the gui.
- Discovered previous bug was hiding 'inappropriate' gui calls :(
  Now fixed properly.

2015-11-19 Will
- Ported pink noise feature from Zyn 2.5.2
- No longer clears part output buffers, as they are completely
  overwritten when in use and ignored otherwise.

2015-11-17 Will
- Minor display corrections
- Changed XML minimum Zyn instrument compatibility version to 2.4
- Activated addsynth voice filter velocity sensimg.

yoshimi 1.3.7

2015-11-16 Will
- Added experimental breath control CC2
- Set release version 1.3.7

2015-11-14 Will
- Rationalised window titles.
- Consolidated internal filenames.
- Bugfix kit item label now updates correctly.
- Set version as 1.3.7 rc1

2015-11-13 Will
- More windows under control.
- Improved save and load code.
- More windows show the instance number in their title.

2015-11-12 Will
- Now ensures session files always save with the .state extension.
- Remembers the last positions of major windows and reopens them
  if shut down while they were still open.
- Added different file for each instance.

2015-11-10 Will
- Directly setting channel numbers 16 to 31 will now allow a note off
  while blocking all other MIDI messages to that part.
- Preset directory changes no longer need a restart.
- Part key shift extended to +- 24 semitones.
  4 octaves should be enough for anybody :)
- Default state file location is now fixed - users can change it
  as they wish.
- Removed redundant Pnoteon code.

2015-11-8 Will
- Minor adjustment to command line - single characters can be used for
  unambiguous commands. Spaces between them are still needed.
- Adding or removing root paths via command line now updates the gui.
- gui master refresh sets system and insert to 1 and selects system.

2015-11-7 Will
- Bugfix reset all controllers missed some and didn't update the window.
- Multiple instances disabled if running with ALSA audio output.

2015-11-6 Will
- Bugfix state save and load didn't identify 'empty' instruments.
- Reorganised top menu bar again and added 'clear' to scales.
- Enabled logging XML header versions.

2015-11-3 Will
- Prepared XML wrapper so that meaningful data can be put
  in 'INFORMATION' not just instrument settings.
- changed menu bar 'Show' to 'View'.

2015-10-31 Will
- Added 'Show' to top menu bar.
- Rationalised top menu bar entries.
- Created 'Reset' button in place of 'Clear all parameters'.
- Added reset to command line.
- Added number of available parts to defaults resetting.

2015-10-29 Will
- Loading scales or state now performs a retune.

2015-10-27 Will
- Fixes microtonal tuning regression.
- Moved old README.txt file to histories.

2015-10-25 Will
- Added command line history patch from of F. Silvain.
- Corrected bank listing regression.

2015-10-24 Will
- Moved cli output call to make it more generic.
- Removed duplicate report code in synthEngine.

2015-10-23 Will
- Implemented unix style paging for command lists from ideas of F. Silvain.
- Implemented command line listing of parts with instruments installed.
- Updated some docs.
- Cleaned up error messages and logs.

2015-10-16 Will
- Implemented load and save of patch sets.

2015-10-12 Will
- Added paging to banks list.

2015-10-11 Will
- Implemented paging (not banks yet).

2015-10-9 Will
- Changed mode return behaviour.
- Changed some command names.

2015-10-8 Will
- Fixed segfault when changing command line mode.
- Added command line history.

2015-10-7 Will
- Brought Andrew's thread and readline into older style command line.
- Further enhancements.

2015-10-6 Will (command)
- Improved readline exit behaviour.
- Added exit command.

2015-10-5 Will
- Further improvements to command line control.
- General code tidying.

2015-10-3 Will
- More improvements to command line control.
- Extended command line vector control.
- Auto generate .config/yoshimi/presets directory.

2015-10-2 Will
- Set up bugfix branch to track only the current release.
- Set version of this to 1.3.6.1

2015-10-1 Will
- First time config search was getting confused if zyn or old style
  yoshi configs were there, so they are no longer accepted.
- Added definitive search for bank dirs launch directory parent.
- Added definitive search for preset dirs in launch directory parent.
- Identifed preset bugs. Only gui updates needed now.

yoshimi 1.3.6

2015-9-28 Will
- Some code style corrections.
- Final LV2 fix.
- Documentation updates.
- Snuck in a new instrument patch.
- Set version as 1.3.6 for release.

2015-9-26 Will
- Pulled in additional command line controls.
- Pulled in Andrew's further LV2 fixes.
- Set version as 1.3.6 rc5.

2015-9-20 Andrew
- Fixed LV2 plugin buffersize setting in case of smaller
  internal buffersize.

2015-9-14 Will
- Fixed bug that let an invalid instrument be stored in a bank.
- Changed 'Parameters' to 'Patch sets'
- Set version as 1.3.6 rc4.

2015-9-13 Will
- Merged stable version from command branch.
- Set version as 1.3.6 rc3.

2015-9-10 Will (command)
- Allow buffer size down to 32 frames.

2015-9-7 Will (command)
- More extensions to command line access.
- Improved error checks.

2015-9-6 Will (command)
- Extended and improved command line access.

2015-9-5 Will (command)
- Started new command line access.

2015-9-2 Will
- Set version as 1.3.6 rc2.
- Overall key limit increased to 80.
- Part max key limit increased to 60.
- Part default key limit increased to 20.
- Added demo midi and parameter set to examples directory.
- More doc updates and moved some files to Histories directory.
- License corrections.

2015-8-31 Will
- Set version as 1.3.6 rc1.
- Untangled preset counters from bank counters.
- Improved NRPN listing of roots and banks.
- Small GUI adjustments.
- Updated docs.

2015-8-25 Will
- Corrected command line regression :(
- Added command line entry to define new root path.
- Improved some default settings.
- Now correctly scans for banks on first time startup.

2015-8-23 Will
- Improved command line options.
- Updated docs.

2015-8-20 Will
- Completed new NRPN extensions so most system values can be changed.

2015-8-18 Will
- Extended NRPNs to list dynamic system values (to current report log)
  some of which can also be changed.

2015-8-13 Will
- Added failure messages to splash screen and increased timeout.

2015-7-20 Will
- Merged in ALSA updates from 'buffers'.
- master version now displays an 'M' suffix.

2015-7-20 Will (buffers)
- Hopefully completed Alsa updates.

2015-7-20 Will (buffers)
- Implemented Alsa endian changes.

2015-7-16 Will (buffers)
- Alsa now recognises 32, 24 & 16 bit formats LE only.

2015-7-15 Will
- Added sanity checks to vector feature CC settings.
- Small correction to alsa audio.
- More doc updates.

2015-7-11 Will
- Fixed bug that would crash if a bank or instrument rename
  was cancelled.

2015-7-10 Will
- Added exclusions to CC designations.
- Improved vector control error checks.
- More doc updates.
- Implemented redefinable vector features

2015-7-5 Will
- Minor gui bugfix 'Simple Sound' correctly set to 'No Title' in
  all windows when actually edited.
- Vector control individual features can be reversed.
- Enabled NRPN part destination setting.

2015-7-3 Will
- Merged in corrected buffers - still some work to do on alsa
  audio which has been incorrect for a long time but should be OK
  on motherboard chipsets.
- More documentation!

2015-6-24 Will (buffers)
- Set up and tested separate buffers for JACK only, very untidy.
- currently breaks ALSA and LV2.

2015-6-19 Will
- bugfix set typecast in BankUI to enable build with fltk 1.1
- bugfix changed MasterUI so that main window is refreshed when
  'State' is loaded.

yoshimi 1.3.5
- Finalised for release and tagged.
- Added more details to docs.

yoshimi 1.3.5-rc4

- Fixed failure of Insert Effect part list length to update when
  number of parts changed.

yoshimi 1.3.5-rc3

2015-6-13 Will
- Fixed regression that was messing up pitch change.

yoshimi 1.3.5-rc2

2015-6-11 Will
- Fixed gui bug, disappearing 'Bypass Global F.' when Addsynth Voice
  Filter checkbutton clicked.
- Vector checks and sets related part channel numbers instead of
  assuming default values.

yoshimi 1.3.5-rc

2015-6-7 Will
- Jack port only registered if direct part output is set as well as 
  the part being enabled.
- Mixer panel refresh button hidden (redundant).
  Will eventually be removed if no problems seen.

2015-6-5 Will
- Improved engine colour sync, and also responds to kit part edits.

2015-6-1 Will
- Common Add,Sub,Pad colours now defines in CMakeLists.txt

2015-5-30 Will
- Vector control volume 'swap' now uses an inverse square law to keep the
  overall level fairly constant.
- More improvements to instrument engine colours.

2015-5-30 Will
- Bugfix! Only part 1 was responding to gui instument selection.

2015-5-29 Will
- Fixed regression that stopped mixer panel updating on MIDI program change.
- Moved max part control from parameters menu to alongside part number.
- Refactored part gui calls to improve updates.
- Implemented colour based engine IDs in mixer panel window
- 'Clear All Parameters' now resets NRPNs and vector control.

2015-5-27 Will
- Trial for colour based engine IDs in main window.
- Fixed bug that caused banks to be initialied twice on startup.
- Hid (redundant) refesh button from instrument banks window.
  Will remove it completely if no problems show up.

2015-5-23 Will
- Small improvement to synth ID discovery.
- Prompts at foot of window.
- Removed old style new bank creation.

2015-5-21 Will
- Implemented identification of all three synth engines.
- Made workaround for corrupted instrument headers.

2015-5-15 Will
- Implemented max part & part group control.

2015-5-13 Andrew
- On-demand jack ports registering (only if part is enabled)

2015-5-12 Will
- fixed asString bug that still appeared on some architectures.
  Thanks to Stephen Parry for identifying the cause.

2015-5-7 Will
- Improved bank root and extended program change CC setting method.
- Corrected NRPN gui display issues
- Updated Docs

2015-5-6 Will
- Implemented Zyn-compatible NRPNs with extension for effect type and destination
  part number change.  (some gui improvements needed)
- Updated Docs.

2015-5-2 Will
- Improved NRPN handling of 14bit NRPNs and 'full' NRPNs with reversed
  data byte order.

2015-4-30 Will
- Fixed regression in distortion level.
- Added voice number to AddSynth oscillator editor.
- Implemented NRPN data increment and decrement.

2015-4-27 Will
- Fixed bug that stopped some rotary controls responding to mouse wheel.
- Re-orderd part effects window to more closely match system & insert.
- Made 'panic' stop fade at a fixed rate so it is now click free even for
  very high sample rate and small buffer size.

2015-4-25 Will
- Added part number and name to editing window title bars.
- Made it possible to silently disconnect/reconnect a part from all MIDI input.
- Improved config settings for Bank Root & Extended Program Change.

2015-4-24 Will
- Implemented 14bit NRPNs
- Implemented scroll wheel control of knobs
- Implemented X as well as Y knob control

2015-4-21 Will (vector)
- Some more small optimisations

2015-4-19 Will (vector)
- Fixed regressions caused by mixer gui changes!
- More adjustments giving greater flexibility to NRPNs

2015-4-18 Will (vector)
- Added NRPN and vector error checks and warnings
- Updated docs
- Very specific segfault with Rosegarden V12.4 and 'RootBankChange'
  test file has cleared! Confirmed it is still there on yoshimi 1.3.3
  puzzling :(
- Rationalised mixer panel gui, removing duplicates

2015-4-17 Will (vector)
- Implemented direct part channel change
- Corrected license anomalies
- Updated docs

2015-4-15 Will (vector)
- Implemented direct part CC change
- Corrected and updated Docs

2015-4-3 Will (vector)
- Implemented direct part program change
- Vector controls only enabled if NUM_MIDI_PARTS set to 64

yoshimi 1.3.4

2015-4-1 Will (vector)
- Bugfix corrected merge errors

2015-4-1 Will
- Tidied up for release on such an auspicious date!

2015-3-30 Andrew
- Share async gui process function between main and lv2 mode

2015-3-30 Will
- Ported padsynth wavetable saving from ZynAddSubFX

2015-3-29 Will
- Fixed root dir length bug
- Fixed add root no-show bug
- Fixed remove root still showing bug
- Removed root path tab from Setup window as it
  was getting too complicated syncing 2 copies
- Changed 'Reports' menu item into a separate button
  fltk problem :(

2015-3-28 Will
- Reports can be sent to the console window or stderr under
  runtime selection in the settings window
  This setting is saved, per instance
- Lots of small log message rationalisations
- Removed some old commented out code
- Reinstated search for ZynAddSubFX config search if no
  Yoshimi one can be found

2015-3-26 Will
- Bugfixes in setup CC selections
- Removed auto close checkbox from Banks and instruments
- Reports menu item greyed out if not enabled.

2015-3-25 Will
- MIDI volume control range now saved to parameters
  per part as "volume_range"
- Updated XML headers to include author and
  yoshimi-major and yoshimi-minor version numbers
- All pan centre buttons now red, not just main one

2015-3-22 Will
- Rationalised MIDI volume control
- Implemented MIDI volume control range setting
- Implemented missing resets in 'Reset All Controllers'

2015-3-18 Will
- Pulled remaining program change gui calls into gui thread
- Root path window now correctly tracks 'save' changes

2015-3-15 Will
- Used new gui updating so that MIDI volume and pan changes
  are shown in both the main and panel windows

2015-3-15 Andrew
- Added asynchronous gui update ability from arbitrary threads

2015-3-12 Will
- inserted missing ";" at line 60 of yoshimi.ttl
  found by Holger Marzen

2015-3-10 Will
- Panel window bugfix

2015-3-2 Will
- Added patch from Jakub Cajka to furthur nail asString ambiguities
- Added SVG icon image (renamed alternative)
- Set up for release

2015-3-1 Will (vector)
- Moved all NRPN and Vectore code to MusicOI
- Added 'Brightness' control
- GUI freeze still not resolved :(

2015-2-28 Will (vector)
- Further separated out controls, and also enabled setting instruments
  however this is very experimental and *not RT safe*
- improved this now, but discovered a gui bug if the panel
  is open when a vector program change takes place - gui freezes :(
- got rid of a warning message in jack engine :)

yoshimi 1.3.3

2015-2-27 Will
- Added and updated Docs & Images
- Prepared for full release

2015-2-27 Andrew
- Updated splash screen

2015-2-26 Will
- Some fine tuning
- Updated documentation

2015-2-25 Will (vector)
- Separated X & Y to independent NRPNs
  NRPN msb = 64, lsb = 1 for X
  NRPN msb = 64, lsb = 2 for Y
  DATA lsb = CC, msb = operation(s)
                1 = volume
                2 = pan

2015-2-24 Will (vector)
- Seems stable now - crashes were due to mixture of
  channel and part limits.
- Mixer panel now shows groups of 16 parts.
- Volume sweeps implemented but need balancing better.

2015-2-23 Will (vector)
- First attempt at vector control
  Setting NRPNs and vector CCs seems fine.
  Only implimented volume control.
  Getting a lot of crashes in use though when changing settings via the gui.
  Panel window only shows 1st 16 parts.
  Part control (rather than channel) works much better.
  GUI problems probably due to some use of NUM_MIDI_CHANNELS
  where NUM_MIDI_PARTS should be in the original code.

2015-2-19 Will
- Small gui code optimisations
- Removed some confusing, duplicate, redundant & disabled code

2015-2-18 Will
- Implemented bank rename
- Added gui buttons for this and instrument renames
- Close on selection now righthand mouse button
- bug was slowing down bank swaps -fixed

2015-2-16 Will
- Added middle button close of banks and instruments
  as if auto close has been set

2015-2-15 Will
- Implemented bank complete removal

2015-2-14 Will
- Bank swaps/ID changes now in place
  but not checked for unwritable locations
- Now checked
- Added highlighing of current bank
- Implemented adding banks
- Corrected bugs in bank swaps

2015-2-13 Will
- Basic structure complete and working
  but changing IDs etc. not yet implemented

2015-2-12 Will
- Developed window selection/swapping and forward link from config
- Fixed bug that created empty banks
- Added format string to 3 fltk alert calls to silence gcc warnings

2015-2-6 Will
- Unified root bank instrument log messages
- Updated MIDI test files

2015-2-3 Andrew
- Fix png image creation on fltk < 1.3

yoshimi-1.3.2

2015-2-2 Will
- Final updates to files for full release

yoshimi-1.3.2-rc2

2015-1-31 Andrew
- Start guis only from main gui thread

2015-1-28 Will
- Added check to prevent attempt to change non-writable instrument files
  *before* GUI entries written

2015-1-27 Will
- Allow instrument name of just 3 chars
- Bumped version number to rc2
- Clarified text of error messages

2015-1-27 Andrew
- Added splash window showing current loading status
- Ignore midi bank/prg change if no bank/prg found

2015-1-26 Andrew
- make new bank id search start from 127 downwards
- do not reload bank on id change

2015-1-24 Will
- Un-numbered instruments now handled as before (placed from 160 downwards)
- Bumped version number
- Bug fix in CC tests
- Removed unnecesary instrument prefix tests when indentifying banks
- Added early startup comand line message

2015-1-24 Andrew
- New instance now gets first available unique ID
- Added menu item to start instance with given ID
- Sort banks on first start or if mappings are not defined
- LV2 plugin now uses new bank interface

2015-1-23 Andrew
- Added per-instance config files support
- Now saving bank ids in config file too

2015-1-22 Andrew
- Rewrited Bank/Root handling algorithms to support numbering
- Fixed PADSynth_used detection algorithm

2015-1-15 Andrew
- Don't change floating point rules in case of lv2 plugin. Hosts should do it.

2015-1-14 Andrew
- Fixed lv2 plugin crash on midi event loop transition (frame X to zero)

2015-1-12 Will
- Applied patches from Harry
  MIDI channel selection now in sync between main window and panel and
  right click on panel 'Edit' opens the actual edit menu.

2015-1-8 Andrew
- Fixed segfault on exit if Alsa audio engine is used

2015-1-5 Andrew
- MIDI bank root dir change algorithm now uses low priority threads
- MIDI bank root dir and bank changes are synchronized now
- GUI is updated accordingly to bank root dir changes


2015-1-5 Will
- MIDI bank root change now in place :)
  but not currently updating GUI :(
- Setting of both root and extended program CC now error checked
  but have to use the spinner up/down arrows - can't seem to
  reognise the 'Return' key :?

2015-1-3 Andrew
- Started control interface implementation
  (logging this for history)

2015-1-3 Will
- Added warnings if loading patches named 'Simple'Sound.
- Applied patch from Harry Nakos
  Volume & Pan now synchronised between main window and panel.

2015-1-3 Andrew
- Corrected target lib suffix detection for lv2 plugin

2015-1-2 Will
- Bank root IDs can now be changed in GUI.
- Cleaned up code.

2015-1-1 Will
- Settings->Bank root dirs now displays root IDs and marks
  current root and MIDI banks changes only see current root.

2014-12-21 Will
- Changed concept of default root dir to current root dir.
  current root is where new banks are saved to.
  changing current doesn't alter list order or root ID.
  ID will be used for MIDI root dir setting & bank access.

2014-12-11 Will
- Updated parameter & instrument load & save
    will not save 'empty' files
    inserts "No Title" when loading untitled instruments

2014-12-9 Andrew
- lv2 plugin: fixed ringbuffer write when midi message
  should be splitted into chunks (this is a very rare condition)

yoshimi-1.3.1

2014-12-8 Will
- A few optimisations in Reverb and Phaser
- Released V 1.3.1

2014-12-8 Andrew
- Separated LV2 plugin instances.
  Yoshimi - stereo mix,
  Yoshimi-Multi - stereo mix + 32 individual mono (16 stereo) channels.

2014-12-6 Will
- Corrected long standing bug in unison. Reverb bandwidth OK now!

2014-12-6 Andrew
- Added multi-channel support for lv2 plugin

2014-12-5 Will
- Reverb and Phaser additions
  Reverb bandwidth control sending right numbers
    but not changing the sound produced :(
  Phaser additions work correctly, but GUI controls
    Analog, Hyp., Dist. not sychronised :(
- Phaser done (silly mistake)

2014-12-1 Andrew
- Enabled cross-instance copy and paste.

yoshimi-1.3.0
- Made LV2 plugin ON by default
- Removed command line control. The reason: useless, not thread-safe code
- Just a few GUI improvements
- Made support for variable length runs. This provides sample-accurate midi processing
  for offline rendering and lv2 plugin.
- Removed strict requirements of Subnote on 8x multiple buffer size.
  Adopted SUBnote::filter() method for variable-length runs
- Initial LV2 plugin support (OFF by default)! Tested in MusE, Ardour 3,
  Carla and qtractor  - works both plugin and gui.
- replaced all calls to lrint() with (int)truncf(). When fesetround(FE_TOWARDZERO)
  was called, lrintf() behaves exactly as (int)truncf() with that difference, that
  (int)truncf() returns always the same result not depending on external factors.
- Made command line control for yoshimi instances (OFF by default)
- Added error message if midi bank changs too close
- Ported portamento rate and depth to controllers from Zyn.
- Added state interface support for lv2 interface. now saving/restoring
  yoshimi lv2 plugin settings works.
- Added per instance ability to change panel window between 2x8 or 1x16.
  Haven't decided on best way to store setting.
- Fixed bug in wide panel window.
- panel settings saved to yoshimi.config.
- patch provided by xnakos fixes part enable sync between panel and main window.
  This revealed it wasn't done properly for MIDI so that's been added too. 
- removed spammy default midi messages.
- patch provided by xnakos to fix bug in Simple Sound representation.
- better resolution yoshimi icon.
- instrument updates.
- separated out examples from presets and put in their own directory.
- a few more GUI adjustments.

yoshimi-1.2.5
- Made yoshimi support multiple in-process instances:
  1) Added "New instance" menu item in "Yoshimi" submemu.
  2) Jack/alsa midi/audio port names are named "yoshimi" + postfix
     (empty for the first instance and -1,-2,-3 etc.. for the next).
  3) Windows names (main window, panel, keyboad) are named according
     to instance number with unique postfix.
  4) Only main window of the first instance exits process. Other windows
     deregister instances and closed.

- CMake policy change to stop warning message
- Small correction in part peak representation
- Copied some ancient history into Docs
- Part name always shows at least the words 'Simple Sound' so new users will
  know what it does.
- Bank selector always shows a name.
- MIDI Bank changes now refresh the bank window contents.
- There is now a compile time switch to direct errors to the console window
  instead of stderr.

- Moved all global variables to per-instance ones.
- Implemented multi-instance support:
  Updated all constructors to take SynthEngine * as last argument and store it
  in synth member variable. "Runtime" global var (of type Config*) and "guiMaster"
  (of type MasterUI *) are moved to SynthEngine and accessible via SynthEngine::getRuntime()
  (which returns reference to per-instance Config class) and SynthEngine::getGuiMaster()
  (which creates, if not already created, and returns per-instance MasterUI class).
  PresetsUI class instance is moved from global var to MasterUI class member var
  and accessible via synth->getGuimaster()->getPresetsUi() method from UI classes.
- Jack client instances will be named on per-instance basis.
  Default one is "yoshimi" + "->optional tag" (as before),
  next is "yosmimi-<optionoal tag>-<instance number>" starting at "1".
  This may never be used (but who knows? Anyway, this is the more proper way),
  because the default behavior for the yoshimi app is to create one global
  SynthEngine instance to go on with it till exit. From the user point of view
  nothing changed.
- Gui class destructors made virtual to make recent compilers happy
- Started initial LV2 plugin interface implementation (cmake option is OFF by default)

yoshimi-1.2.4

- ALSA MIDI can now auto-connect.
- Changed x.x.x.notes to Changelog as requested by packagers.
- Jack MIDI auto-connects too!
- VU meters disengaged from synth via ring buffer.
- Failing to load parameters or instruments at startup is no longer fatal.
- Yoshimi accepts un-numbered instruments in banks again - under protest!
- Some more small UI and CL message refinements.
- In settings added Enable/Disable MIDI program change - some seq's don't play nice :(
  default is to enable. Compatible with Zyn's 'ignore program change'.
- Settings layout tidied up.
- Incremental DSP improvement - we now only fill/copy buffers that have a destination!
- Bugfix - when a part's audio out was directed to part only, system effects were still
  being generated and sent to main.
- Correction - audio to part *does* carry insertion effects if they are set.
- VU calculations now completely separated from sound generation and outside the mutex lock.
- Changed envelope cut-off to -60dB (was -40).
- Another addition to Will_Godfrey_Companion bank :)
- Bugfix - missing 'include' in main.cpp stopped compilation - but not in all environments!
- Changed unison size highlighting. With no code change, it stopped working for some reason!
- Improved VU displays.
- Updated INSTALL instructions and removed duplicates of this and COPYING in /src
- detached part outputs from main volume and added clip indication in panel (doesn't
  clear with 'Stop' so fundged)
- some more minor adjustments
- VU updates completed - and we're away!


yoshimi-1.2.3

- Some more minor bug fixes.
- INSTALL file now refers to V1.2.2
- Enabled saving audio destination in parameters file
    only relevant for jack output.
- Ported SubSynth overtones feature from Zyn. 2.4.4
- Ported Unison phase randomisation control from Zyn. 2.4.4
- Added checkbox in 'Settings' to allow a MIDI program change
  to enable a part if it was previously disabled.
- Ported AddSynth & SubSynth processing enhancements from Zyn. 2.4.4
- Changed part's key limit from a list to a spinner so you can set
  any value up to the maximum poliphony - 5
  This is error checked when parameter files are loaded.
- Changed unison size from a list to an enable button and spinner
  giving you finer grained control.
  Values that match ZynAddSubFX are highlighted for compatibilty
- Added experimental 'naturalise' small random detune feature at note-on.
- Performed lots of tiny optimsations.
- Disabled part audio out selection if not running jack.
- Put some more info in Docs - much more to do!
- Updated copyright notices.
- Temporarily disabled ALSA MIDI auto connect till I can find out why 
  it crashes - seems it's never worked.

  
yoshimi-1.2.2

- Started some documentation. Much more needed!
- Improved config saving. I think we're there now :)
- Fixed bug that caused segfault if MIDI voice changed with no GUI.
- Fixed bug that stopped MIDI bank change with no GUI.
- Added panel option to direct a part's audio to only main, only part or both.
- Cleaned up panel display.
- Added memory lock to jack ringbuffer (probably not needed).
- Restored PADsynth highlights and made them more distinct.
- Refined PADsynth and general boolean XML detection a little.
- Enabled reporting to console. It doesn't seem to affect CPU usage.
- Improved error reporting for missing bank or program.
- Added Test directory with MIDI and Rosegarden bank and program change files.
- Reinstated gzip compression on voice and parameter files.
- Added compression level to settings. 0 = plain XML save.
- Bug fix. Controllers window would sometimes freeze - thanks to Rob Couto for the fix.
- Added appdata as requested in the sourceforge features tickets. 
- Revised 'make install' to make sure everything goes to the right place.
- Changed position of Pitch bend roller in Vkeyboard to make things clearer.
- Small update to Will_Godfrey_Companion bank.
- Reinstated part Pan Depth control, but calling it Pan Width as that's more descriptive.


yoshimi-1.2.1

- Added alternative robot icon as an SVG. Thanks to Andrew Ter-Grigoryan
- Added option to enable a part if not already enabled, when doing a MIDI program change.
- Set Vkeyboard default velocity to 100 same as for ZynAddSubFX.
- Stopped settings asking twice about saving. Will do more on this!
- Rationalised linker flags.
- Added drumkits from Dario Straulino.


yoshimi-1.2.0

Added circle and spike AddSynth Waveshapes.

Added MIDI bank and program change. Bank change can be selected as MSB, LSB or disabled. Included CC for patches 128 to 160. Also CC selectable and can be disabled.

Finally resolved trailing zeros in detune bug.
Fixed microtonal saving bug.

Corrected parameter loading regression (that mainly affected the Overdrive sound).

Corrected regression that stopped the -K option autoconnecting

Other small bug fixes.

Added and updated voice patches.

Special thanks to Kristian Amlie and Tito Latini


yoshimi-1.1.0

* Optimization patches provided by Kristian Amlie.
* Added The Mysterious Bank by Florian Dupeyron aka My?terious.
* Virtual keyboard AZERTY patch, thanks to David Adler.
* Yoshimi has shiny new knobs! Thanks to Alessandro Preziosi aka licnep.
* Multiple JACK outputs implementation by Andrew Deryabin.
* Expand state file path before any check by Nikita Zlobin.
* Some minor cosmetic changes (placement of Close buttons, resized the panel window).


yoshimi-1.0.0

* In memory of Alan Calvert who passed away exactly one year ago. Cal, we're pretty sure it's only angel horns you hear and no devil trombones!
* Modified INSTALL file and added instructions on how to build Yoshimi outside the source tree. Thanks to Jimmy for the instructions.
* Previously when microtonal loaded .xsz files, it did not convert the tunings back into their x.y format, which was displayed to the user, this patch corrects this mistake. Thanks to Mark McCurry for the patch.
* Renamed Yoshimi icon.
* Applied patch from SourceForge ticket #3487751 (Simplify desktop file and install it and the icon file). Thanks to Tim harder for this patch.
* Yoshimi likes GCC >= 4.7 again.


yoshimi-0.060.12

* Fix for the keyshift/microtonal issue, patch provided by RPD (Rob). Thanks!

yoshimi-0.060.11

* Fix empty functions, fluid no longer produces (empty) implementations for totally empty functions in .fl files. More info: http://bugs.debian.org/cgi-bin/bugreport.cgi?bug=633476 and http://www.fltk.org/str.php?L2259 Thanks to Frank Kober for pointing out this issue and thanks for the patch.
* Dynamically switching to legato mode using a footswitch has been made possible by Kristian Amlie. Thanks for the patch!
* Renamed Yoshimi icon file in the desktop directory and modified desktop file accordingly. Packagers, please use this icon file, it has been designed specifically for Yoshimi. If anything needs to be changed in order to have this icon included please let me know

Jeremy Jongepier <jeremy@autostatic.com>


yoshimi-0.060.10

COPYING file updated


yoshimi-0.060.9

licence anomalies corrected.


yoshimi-0.060.8

Nothing too adventurous, just an incremental advance on 0.058.1 adding Paul's
Unison and Reverb enhancements, jack session support, panning inversion
corrections and assorted other tweaks and bug fixes. <|MERGE_RESOLUTION|>--- conflicted
+++ resolved
@@ -1,14 +1,11 @@
 yoshimi 1.3.x
 
-<<<<<<< HEAD
 2015-11-28 Will
 - Fixed regression where renaming instruments failed to actually
   write to the file.
-=======
+
 2015-11-28 Andrew
 - Added '-c' option that disables command line interface
-
->>>>>>> c7a80d70
 
 2015-11-27 Will
 - Resolved instrument name anomaly. Part name is now always internal
