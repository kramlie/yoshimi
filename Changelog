<<<<<<< HEAD
yoshimi 1.7.4 M

2021-1-5 Will
* Merged in resize branch
* Set cmake flags for development
* Corrected previous date!

2021-1-5 Will
=======
yoshimi 1.7.4

2020-01-05 Will
>>>>>>> 8821d8ef
Temporarily disabled ring mod sideband feature.
Skipped over missing build numbers.
Set release version 1.7.4

2020-12-27 Will
Added recommendation to set inst. type when saving.

2020-12-23 Will
BugFix: secondary instance banks not fiding local dir.

2020-11-15 Will
BugFix: GUI not setting kit item names.

2020-10-29 Will
*Updated docs.
* Set release as 1.7.3 (mantenance)

2020-10-27 Will
* BugFix: base func mod not enabled for triangle wave.

2020-10-25 Will
* BugFix: Failing to load some .scl files.
  Microsoft format text generating blank lines.

2020-10-24 Will
* Bugfix: Voice enable not recognised from voice list.

2020-10-8 Will
* BugFix: Addsynth Global detune type range wrong.

2020-9-20 Will
* BugFix: Indirect vector not being called.
  Copy and paste error :(

2020-9-20 Will
* Removed very old commented out WidgetPdial code.
  It was a bit hacky and was long since superceded.

2020-9-16 Will
* Split out engine processes from commandSendReal.
* Found and replaced 2 magic numbers.
  Don't understand how sustainPedalEnable can ever be
  relevant in addVoice! (InterChange.cpp line 1969);
* Split indirectMain out of indirectTransfers.
* Cleaned up indirectMain.
* Split indirectBank out of indirectTransfers.
* Split indirectConfig out of indirectTransfers.
* Split indirectPart out of indirectTransfers.
* Split indirectScales out of indirectTransfers.
* Spilt indirectVector & indirectMidi from indirectTransfers.

2020-9-11 Will
* Fixed some confusing CLI info typos.
* Corrected CLI anomaly with instrument default copyright.
  It was possible to set it outside the part context
  and sometimes this only worked for part 1.

2020-9-6 Will
* Major revision of virtual keyboard.
  Controller values match existing settings.
  Displayed values updated when changing channel.
  RH button defaults recognised.
* Updated Docs.

2020-9-4 Will
* Slightly increased splash times and moved timeout point.
* Moved Interchange Init to end of Synth Init.
  Ensures everything set before Interchange threads run.
* Disabled all parts at start of default setting.

2020-9-2 Will
* Simplified GUI code for button 3 use.
* Temporary fix to virtual keyboard default controller.

2020-8-25 Will
* Click on mixer volume clears all overloads on that column.
  But overload warning only set for currently visible row.
* Small clarifying change to part send text in main window.

2020-8-24 Will
* Enabling part kit items now goes through indirect transfers.
  Stops Xruns, but part is now silenced during this.
* First time enabling of PadSynth applies parameters.
  Has to silence the part in the process.

2020-8-19 Will
* Commented out 'Warnings as errors' in CMakeLists.txt
  Was causing problems for less experienced builders.

2020-8-19 Will
* Reverted removal of lv2ext/programs#Interface
  Needed by Carla to identify banks.
* Ensured last fix was applied to both yoshimi & yoshimi-multi

2020-8-18 Will
* Bugfix: Segfault on LV2 due to untested thread join.
* Cleaned up some warnings from lv2lint test program.
  Two warnings remaining. Also one fail I don't understand :(

2020-8-16 Will
* Final doc updates.
* Set release version 1.7.2

2020-8-16 Will
* Doc updates - no code changes.

2020-8-12- Will
* Merged in pull reqeuest for Kristian.
  Completes SubSynth frequency correction for all
  detune cases.
* Further bank startup enhancement and enabled.
  Copies new default instruments into .share
* Set latest Advanced guide.


2020-8-11- Will
* BugFix: GUI kitmode entries updating wrong items.
* Started work on Banks enhancement.
  Currently disabled.

2020-8-10- Will
* Provisional fix for SubSynth frequency bug.

2020-8-8 Will
* Removed references to Jack in LV2.
  Used time_t instead of jack_nframes_t
* Applied patch from Hubert.
  Removed jack reference from LV2 cmake file.

2020-8-2 Will
* Clarifed CLI 'solo' controls.
* Further refinements to 'solo' NRPNs
* Updated docs.

2020-7-30 Will
* BugFix: NRPN 'Solo' not working. Changed actual control numbers.
* Revised NRPN recognition, particularly shortform ones.
* Updated docs.
* Started ODF format of full list of CCs and NRPNs (in docs).

2020-7-26 Will
* Merged following fixes from Kristian
  Avoid out-of-bounds phase when moving the phase slider of live
   voice.
  Fix unison phase randomness not being respected in sub voices.
  Optimize: Avoid running a full note update when only one part
   has changed

* Reverted union for 'value' in command block.
  Not using the int version, and seems unnecessary.

2020-7-18 Will
* CLI can now restore full key range for part and kit mode.
* Unison enable button now correct when set from CLI.
* Updated docs.

2020-7-16 Will
* Updated user guide to include latest changes.
* Changed AddVoice delay slider to not show boxed value.
  It makes the track longer and it's already in the tooltip.

2020-7-16 Jesper
* Added dynamic tooltips for AddSynth phase offset sliders,
  waveform editor per-harmonic phase offset and magnitude
  sliders, and SubSynth per-harmonic magnitude sliders.
* Changed direction of per-harmonic phase offset slider in
  the waveform editor to make it consistent with other phase
  offset controls.

2020-7-14 Will
* Manual correction NRPN History MSB

2020-7-8 Will
* Updated Advanced User Manual 1.7.1 +.
  Still carries 1.7.1 version in the filename.

2020-7-6 Will
* Corrected dynamic tooltip for engine level pan controls.
* Implemented dynamic tooltip for pan width controls.
  Repurposed the (now redundant) panningRandom type.
* Framed and highlighted engine level Vol/Pan control groups.
  They now look like the stock inserts.
* BugFix: Messed up voice selection with above changes :(

2020-7-5 Will
* BugFix: Part edit SubSynth button showing wrong colour.
* BugFix: EQ effect not showing correct controls active.
  Particularly when loading patch/instrument.
* Default bank ID correction.
* Doc Updates.

2020-7-2 Will
* System Effect Enable now MIDI-learnable.
* Part Effect Bypass  now MIDI-learnable.
* Unified all float to bool conversions.
* Some minor style cleanups.

2020-6-20 Will
* BugFix: New stand-alone startup crashing on some window managers.
  Now using a different (non-threaded) structure.
* Small bank cleanups.

2020-6-19 Will
* Moved bank refresh thead message from SynthEngine to main.
  doesn't seen relevant for LV2.
* Moved NewSynth thread message to end of startup code.
* Moved Fl::lock to early in main().
* Early start message now in detached thread.

2020-6-18 Will
* BugFix: banks doing unnecessary rewrites to local/share
  A minor banks issue also seen - to be fixed.

2020-6-12 Will
* Applied patches from Marco for additional LFO types.

2020-6-10 Will
* Further work on random pan for compatibility.
  Should be complete now!
* Found some magic numders used for 'type' :(

2020-6-8 Will
* AddVoice Listitem now sees mod oscilator.
  Not yet fully updated.
* Fixed regression: listitem freq slide now correct.

2020-6-7 Will
* Random pan width enabled for CLI.
* Unified CLI panning controls.
* Updated docs.

2020-6-6 Will
* Trial of PadSynth random width control done.
* Trial of SubSynth random width control done.
* Added forgotten PadSynth random load and save :(
* Trial of AddVoice random width control mostly done.
  Voice list not included yet.

2020-6-5 Will
* Added line in AddNote.cpp ring mod code for amp mod.
  Commented out, but there for trials.
* General cleanups and removed reduntant code.
* BugFix: Request for invalid root reports, but still sets it!

2020-6-4 Will
* First trial of AddSynth Gobal random width control.
  Has partial legacy compatibility.

2020-6-3 Will
* Unified random panning, with variable position and width.
  Fixed values until parameter setup and control done,
  but follows pan law.

2020-5-30 Will
* CLI only shows GUI sys/ins effect changes when visible.
  Updates the settings but doesn't change selection shown.

2020-5-27 Will
* GUI and CLI fully in sync for Add, Sub, Pad enables.
  Includes correct action for kit mode.

2020-5-20 Will
* Separated out CLI SubSynth and PadSynth overtones.
* Separated out CLI de-pop and punch.
* Separated remaining CLI controls and deleted partCommon

2020-5-19 Will
* Fixed regression CLI not enabling PadSyth.
* Separated out CLI engine detune controls.

2020-5-17 Will
* Moved CLI part specific controls from Common to Part.
  Don't know why they were in Common anyway.
* Changed CLI kit mode Disable to Normal.
  Clearer, and less chance of confusion.

2020-5-16 Will
* Separated out part, engine, kit enable controls.
  This actually slightly reduces the code, and reduces
  complexity significantly.
  There may be some GUI anomalys when CLI controlled.

2020-5-15 Will
* Separated out CLI engine level volume, pannning, velocity.
  This results in doplication but less complexity, and
  less chance of control additions causing problem,

2020-5-14 Will
* BugFix: Reverb type to bandwidth not resetting BW control.
* Corrected some controls still using direct numbers.
* Note On/Off fully respects multiple same note in Poly mode.
* Added 'Cracked Chimes' to Companion bank.
* Moved '.config/yoshimi/yoshimi.history' to:
  '.local/share/yoshimi/recent'
  This is for XDG compliance, as it is not a config file.

2020-5-13 Will
* Reverted PART_POLIPHONY and POLIPHONY to single limit.
* Refactored noteoff code.
* Refactored and changed setnotelimit to enforcenotelimit.
  This still isn't corrected when changing the key limit
  downwards by more than one as it only removes the oldest.
* enforcenotelimit now loops to remove all older notes :)
* BugFix: GUI Part volume control not working.
  It was still using direct numeric entry so failed when the
  recent change of control values.


2020-5-9 Will
* Merged GUI fixes from Kristian.
* Reinstated ocsillator window saving.
  Fault was due to missing window test in PadSynth UI :(

2020-5-9 Will
* BugFix: Disabled oscillator window saving caused segfaults.
* Reorganised several enable control values for consistency.
* Doc updates.

2020-5-4 Will
* BugFix: CLI not responding to engine on/off.
  Caused by aftertouch controls shifing part enable.
  Temporarily fixed by swapping the list order.
  Need to sort out properly so CLI uses correct controls.

2020-5-2 Will
* Added waveform to remembered window positions.

2020-5-1 Will
* BugFix: new highlight not recognised for higher numbers.
  Loss of precision.
* Removed highlight from MIDI - possible race.
* Added switch in config to enable/disable highlighting.
  Default is 'off'.

2020-4-30 Will
* Latest instrument now recognised by CLI.
* Saving to bank also recognised as latest.
* More refinements to BankUI.

2020-4-29 Will
* Initialisation and memory leak fixes found by Stefaan.
* Reverted hidden buttons in instance > 0 bank windows.
  It was causing confusion especially for LV2 users.
* Added bold highlight for last instrument load from bank.

2020-4-26 Will
* Further work on incompatible file recognition.

2020-4-23 Will
* Confirmed Modulator improvements from Kristian.
* Started recognition of default and changed zyn files.

2020-4-20 Will
* Added Resonance to managed windows.
  Forgotten earlier :(
* Final doc updates.
* Set release version 1.7.1

2020-4-19 Will
* Includes GUI SysEf Send GUI bugfix from Jesper.
* Reinstated aftertouch modulation.
* Fixed foldback at zero for channel.
  Might not be correct at zero for key.
* Added tooltips to aftertouch controls.
* Set version as 1.7.1 rc5

2020-4-18 Will
* BugFix: Segfault due to change in commit
  817fbc6ea91a064839eebae1f54efc20753cb927
  Only seen by 1 person so far.
* Trapped rogue dir in file list for directory copy.
* Confirming Bugfixes.
* Further doc updates.
* Set version as 1.7.1 rc4

2020-4-17 Will
* Changed PART_POLY to PART_NORMAL.
  It could be confused with PART_POLIPHONY.
* Changed POLIPHONY - 20 to PART_POLIPHONY.
* Moved default poliphony for parts from Part.cpp to globals.h
* Yet more doc updates!
* Set version as 1.7.1 rc3

2020-4-15 Will
* Minor correction to AddSynth Voice/List window position fetch.
  They were refetching last saved position even when moved.
* Removed some redundant code.
* Cleared pedantic error/warning traps in CMakeLists.txt
* Further doc updates.
* Set version as 1.7.1 rc2

2020-4-13 Will
* Doc updates - no code changes.

2020-4-11 Will
* Aftertouch Modulation temporarily hidden.
  Not satisfied with it's operation.
* Set version as 1.7.1 rc1

2020-4-9 Will
* Adding new bank roots will offer to create them if missing.
  Not CLI yet.

2020-4-8 Will
* Corrected Part panning range.
  Didn't quite reduce extreme left to zero.

2020-4-7 Will
* Corrected direction of Pan Law Boost.

2020-4-6 Will
* Added presets broweser to remembered positions.
* Disabled aftercouch emulation.
* Added Stefaan to Yoshimi_Helpers.

2020-4-2 Will
* More refimentments to the text messaging and actions.
  Not yet available to the CLI.
* Added Volume to channel aftertouch.

2020-4-2 Will
* BugFix: MIDI-learn initialsing killing GUI startup warnings.
* Imroved first time startup messages and bank actions.

2020-3-31 Will
* fftw3.h now only included in DSP/FFTwrapper.h
  All other uses refer back to this.
* Fixed sample step size now only calculated in one place.
  Previously done in many places requiring two indirect
  fetches and a division. Now just one indirect fetch.
* sent_all_buffersize_f renamed to fixed_buffersize_f
  The previous name was confusingly incorrect.
* Applied similar optimisations to oscllator code.

2020-3-30 Will
* Completed transfers to improved GUI windowing.
  Some tidying yet to do.

2020-3-29 Will
* Fixed regresssion. Loading MIDIlearn not displaying.
* MIDIlearn and Vector added to improved GUI windowing.
* Mixer, Banks, VertKeyb added to improved GUI windowing.
* Console, Scales added to improved GUI windowing.
* ADnote, PADnote, Subnote added to improved GUI windowing.

2020-3-28 Will
* Merged in panning law control.
* Added 'Yet Another Flute" to 'Companion' bank.
* Temporarily disabled hiding engine type colours.
  Related code will be removed later if no objections.
* Unified GUI numbering of config window files.
* First trial of improved GUI window positioning.
  Only controller windows so far.
* Create GUI window directory!
* Moved panning law from config to patch sets.

2020-3-26 Will
* Aftertouch fully MIDI-learnable.
  Also blocks normal control action by default.
* AT GUI follows standard right button close practice.
* Updated docs.

2020-3-22 Will
* Added Filter Q to aftertouch.
* Re-enabled negative filter cutoff.
* Updated docs.
* Made channel AT emulation in MusicIO.cpp configurable.

2020-3-21 Will
* Enabled CLI access to aftertouch.
* Updated docs.

2020-3-20 Will
* Move aftertouch CC selection fully into 'part'.
  This enusres all parts independently see it.

2020-3-19 Will
* Stop state file opening an empty MIDI learn window.

2020-3-18 Will
* Merged in revised legato code from Iain.
* Implemented Channel aftertouch.
  More to do on this.
* Completed Channel aftertouch.
* Second attempt at completion :(

2020-3-17 Will
* Implemented Modulation PolyAT.

2020-3-15 Will
* Created GUI for PolyAT.
  Can't yet run two effects at the same time.
* PolyAT saved in patch sets.
* Temporarly hid PolyAT negative filter cutoff.
  It doesn't work at all well :(
* Both PolyAT effect can now be run together.

2020-3-12 Will
* Small refinements to PolyAT.

2020-3-10 Will
* Merged in first trial of PolyAT.
  Currently fixed as filter cutoff.
* Corrected Mixer channel colours for Solo.
* PolyAT can do lowering as well as raising filter cutoff.
* Defined some PolyAT types in globals.h

2020-3-7 Will
* Installed full placeholder for key pressure detection.
* Provided emulator for key pressure in MusicIO.cpp.

2020-3-6 Will
* Patched in additional Solo type 'Channel' from Matthew.
  Made a few minor corrections.
* Applied some optimisations to Solo Channel mode.
* Updated docs.

2020-3-4 Will
* Revised Solo switch selection for performance and clarity.

2020-3-3 Will
* Merged in various fixes from Iain.
* BugFix: not closing directories after use :(
* Revised file/directory copying.
  Options are now: always write, only missing, only newer

2020-3-1 Will
* Improved code for spacing new bank IDs.
* BugFix: LV2 not updating MIDI-learn GUI.
  Reinstated original window control, but now with
  correct action being set!

2020-2-17 Will
* Implemented Hyperbolic Secant Waveform option.
* Converted waveshape numbers to labels.
* Adjusted some CLI text.

2020-2-14 Will
* If no banks are found at startup a new one is generated.
  This will be in the .local directory and will contain one
  subsynth instrument.

2020-2-13 Will
* BugFix: MIDI-learn crash if accessing non-exisitent effect.
  This need more work to correctly report to the CLI.
* Suppressed test message in filterUI.
* Updated docs.

2020-2-11 Will
* Corrected MIDI-Learn save title bar.
* New bank structure almost complete.
  There is a workround for an anomaly where
  startup seems to create phantom empty banks.

2020-2-9 Will
* More revision of banks code.
  Still some startup anomallies.
* Provisional fix for CLI part setting oddity.
  Need to do more on this.

2020-2-8 Will
* Corrected CLI not setting bank from top level.
* Further improvements to missing root/bank handling.
* Transfer of default banks to .local in place.
  Still some corner cases to be sorted.

2020-2-6 Will
* .local/yoshimi now changed as /local/share/yoshimi
* Copyfile can now copy only if newer.
  Also passed through copydir.
* Copying defaults to .local/share/yoshimi uses 'newer'

2020-2-4 Will
:rebank: Basic structure mostly complete.
:rebank: Testing for defects and redundant code.
:rebank: Removed considerable redundant code.
:rebank: Define bank root at strartup restored.
    This appears to have been lost some time ago.

* Completed merge of rebank.
* Found and removed aditional redundant code.

2020-2-3 Will
:rebank:  basic structure now in place.

2020-2-2 Will
:rebank: started new root/bank structure.

2020-2-1 Will
* Building bank root uses new listDir(
* Revised bank and file permissions.
* Revised & simplified fresh population of banks.
* Removed redundant code.
* Revised and sinplified loadbank(
* Further revision of bank population.

2020-1-31 Will
* Changed .bankdir references in Bank( to validBank label.
* Added 1st version .bankdir file to all default banks.
* importbank, loadbank use new listDir(
* BugFix: Segfault changing LFO type.
* Set bugfix version as 1.7.0.1

2020-1-30 Will
* Added std::list for directories in file manager.
  This will mostly be used by Bank(

2020-1-29 Will
* Started pulling direct file access out of Bank(

2020-1-28 Will
* Created new presets dir in .local/yoshimi
  This will be populated from non-writable
  default directories, and new build ones.
* Doc updates.

2020-1-25 Will
* BugFix: GUI 'Save External' using wrong name.

2020-1-23 Will
* Revised essential config parameters.
  Main no longer needs complex saved hidden files.

2020-1-21 Will
* Unified xml pointer names.
  Makes code a bit easier to follow.

2020-1-20 Will
* BugFix: AddVoice GUI update not right from CLI/MIDI.
* Combined definition of sizes in Bank.h with globals.h

2020-1-19 Will
* New master mute system now in place.
* Moved location of Fl::Lock() in LV2
  As suggested by Rob to resolve odd CLI output.
* Some minor adjustments in indirectTransfers.
  Gets rid of magic number.

2020-1-18 Will
* Added explanatary comments to code.
* Doc updates.
* Set release version 1.7.0

2020-1-15 Will
* GUI no longer changes part when changing bank.
* Removed redundant bank code.
* CLI now tracks part number when set elsewhere.
* Set version as 1.7.0 rc8

2020-1-13 Will
* Mod. oscillator warning number out of field.
* Fixed compiler warning from PadSynth.

2020-1-10 Will
* Final doc updates ready for release.
* Set version as 1.7.0 rc7

2020-1-9 Will
* Corrected jack autoconnect.
* Updated user manual.

2020-1-8 Will
* Fixed regression. Some startup arguments not seen.
* Other refinements to config files.
* Set version as 1.7.0 rc6

2020-1-7 Will
* More MIDI_learn refinements.
* Corrected wrongly reported NRPN values.
* Set version as 1.7.0 rc5

2020-1-6 Will
* BugFix: Editing MIDI-learn lost NRPN status.
* Removed legacy NRPN detection.
* Revised MIDI-Learn internal data blocks.
  Uses resolveAll function, not embedded text.
* Removed redundant MIDI-Learn code.
* Set version as 1.7.0 rc4

2020-1-6 Will
* BugFix: State load not updating MIDI_learn GUI.
* Removed legacy min/max double check.
  It created a corner case error when
  min/max are reversed.
* Set version as 1.7.0 rc3

2020-1-2 Will
* Merged in filter bugfix.
* BugFix: M-learn window not auto opening.
* Included new user guide.
* Set version as 1.7.0 rc2

2020-1-1 Will
* Updated copyright notices
* Updated local copy of advanced user manual
* Set version as 1.7.0 rc1

2019-12-31 Will
* Made slider knobs respond to mouse clicks.
  Why was this missed for so long?
* Added names to Yoshimi Control Numbers.ods
* Doc updates.

2019-12-28 Will
* Removed modal from instrument search window.
  Should never have been set! No need to block.

2019-12-23 Will
* Resolved warnings given by GCC V8.
* Corrected appdata errors reported by debian.

2019-12-21 Will
* Small adjustment to User manual.
* Updated ToDo list.
* Set version as 1.6.1 M

2019-12-15 Will
* Minor text/info corrections and updates
* Changed Anote, Afreq to refNote, refFreq
  saved XML label NOT changed!
* Set release version as 1.6.1

2019-12-10 Will
* Updated documentation.
* Reinstated undocumented "zread" CLI time test.

2019-12-02 Will
* yoshimi.state auto-moved to yoshimi-0.state.
* Updated local copy of user manual.
* Set version as 1.6.1 rc1

2019-12-01 Will
* Found way to defer UUid message after setup.
* Some final? cleanups to session management.

2019-11-29 Will
* State fully integrated in session management.
* Jack session almost completly done.
  Seem to have broken saving :(
* Temporary fix for Jack session save.

2019-11-28 Will
* Began state machine for all session managment.
* Default state done with lockin prevention.

2019-11-27 Will
* Added version numbering to the banks file.
  This will be relevant with coming changes.
* Reinstated instance control of Sample Rate.
* Reinstated instance control of Buffer Size.
* Reinstated instance control of Osc. Size.
  These are actually needed for Jack session
  control and startup state.
* Rationalised state/session files.
  Still not correct though :(
  Placed too late in the startup sequence but
  segfaults if put in the 'logical' place.

2019-11-26 Will
* Updated local copy of User Guide.
* Removed test messages from ALSAEngine.cpp

2019-11-25 Will
* Performed major reoganisation of config files.
  yoshimi.config only has base parameters
  there is a new yoshimi-o.instance file
  no instance files include base parameters
  no state files include base paramters
* Removed extra redundant config code.
* Further refinements to startup config.
* Fixed potential memory leak.
* Small code cleanups.
* Doc updates.

2019-11-23 Will
* ALSA search connects to all ports, not just 0.

2019-11-23 Will
* Implemented search feature for ALSA MIDI input.
* Updated docs.
* Updated local copy of User Guide.

2019-11-21 Will
* Removed redundant code.
* Improved CLI bank info.

2019-11-20 Will
* CLI code refinements.

2019-11-19 Will
* Revised text reporting of on/off values.
* Revised text reporting of integer/float values.
* Further reporting improvements.
* More CLI named entries (not PadSynth yet).
* Updated local copy of user guide.

2019-11-18 Will
* Corrected some minor errors in CLI lists.
* Updated local copy of user guide.
* Removed redundtant CLI command.
* Further updates to user guide.

2019-11-15 Will
* Applied experimental optinisations to OscilGenUI.
* Minor correction to CLI info lists.
* Further small adustment to OscilGenUI.
  Confirmed OK on Raspberry Pi.
* Revised CMakeLists.txt NEON changed to RasPi4.
  (it never worked before anyway!)
* Disabled all references to fl_line_style.
  Now always solid lines, can't see dots and dashes
  anyway, and they slowed down the raspberry pi.

2019-11-13 Will
* Revised CLI part controllers code and messages.

2019-11-12 Will
* Confirmed mxml fix for LV2.
* Set bugfix version 1.6.0.3

2019-11-10 Will
* Fixed forced shudown failure from GUI in ALSA.
  It's rather a hack in UI/MasterUI.fl
  Look for 'if (force)' for details.

2019-11-8 Will
* Mixer Panel format can be changed from config.
  This alows control form typical 7in displays.
* GUI suppress change warning on force exit.

2019-11-7 Will
* Proposed fix for mxml 3.1 failure with LV2.

2019-11-4 Will
* Code cleaups after merging in locks branch.

2019-11-2 Will
* Finding bank name needs specific root ID.
* Revised CLI bank removal code.
* Query message goes to current destination.
* Reverted 'A' note limits and corrected terminology.
  Note range is now 24 to 84.
  Frequency range 30Hz to 1.1 kHz.
* Added more labels for new bank commands.
* CLI reports Ref. note and numbers.
* CLI reports on/off for scale switches.
* CLI can read scale name and description.

2019-11-1 Will
* NRPN can shutdown with exit value 16.
* Updated docs.

2019-10-29 Will
* Restored original ALSA audio thread.
  We need these messages for Raspberry Pi.

2019-10-23 Will
* Further CLI test list revision.

2019-10-22 Will
* Instant (forced) exit also available from GUI.
  Hit ctrl with menu exit, just before with WM exit.
  This will not save any pending changes.

2019-10-21 Will
* Revised CLI lists for consistency.
* Added 'CMakeListsOLD.txt'
  Done in case of unexpected issues with merge
  from Iain -  cmake has a bad rep for that :(
* Forced CLI exit from Yoshimi returns 16 instead of 0

2019-10-18 Will
* BugFix: segfault changing scale name or description.
* Added instant close of all instances to CLI exit command.
* Improved CLI description for scale/keymap imports.
* Set bugfix release 1.6.0.2
  (includes Kristians oscillator fixes)

2019-10-16 Will
* Missing include in main.cpp when compiling headless.
* FLTK ref. in Misc/config.cpp when compiling headless.
* Changed CliFuncs readPartPeak to allow left/right.
  Not currently in use.

2019-10-15 Will
* Revised SubSynth and Oscillator Harmonics GUI.
  Central numbering and wider subsynth spacing.

2019-10-14 Will
* Ensure report to stdout when running headless.
* CLI can now save to banks slot.
* Revised instrument save to bank.
* Updated docs.
* Removed redundant labels in globals.h
* Corrected docs.
* Small revision to BankUI instrument control.
* Replaced all refs to "Simple Sound" and "No Title"
  with constants.

2019-10-12 Will
* CLI can now change bank instrument names.
* Revised GUI bank instrument names.
  Previously a rename performed a complete
  bank refetch. Now set the name in place.
* Corrected accidental variable name change.
* Revised example presets.
* Further small refinements to CLI.
  Also added comments to globals.h

2019-10-11 Will
* Minor corrections for headless build.

2019-9-26 Will
* Refined data2text to clarify structure.
* BugFix: CLI not selecting which kit item effect
  from the three part effects.
  It was changing the actual effect instead.

2019-9-25 Will
* Reverted cmake change from Iain
  With GCC it breaks on readline :(
* Reverted change to 'data2Textfrom Iain
  In the CLI kit items > 1 don't report the
  waveform as text.

2019-9-24 Will
* All CLI effects correctly reporting.
* Corrected anomaly CLI with sys/ins send.

2019-9-22 Will
* Most CLI effects switches reported as text.
* Updated docs.

2019-9-21 Will
* Further refinements to listing / text lists.
* Rationalised detune type values.
  No more shuffling between CLI, GUI and engines.
* Updated docs
* CLI reports LFO text instead of number.
* BugFix: CLI alienwah missing random entry.
  This could cause a segfault.

2019-9-20 Will
* BugFix: CLI detune type inconsistencies.
* CLI reports waveform text instead of number.
* CLI filter category/type also reports text.

2019-9-19 Will
* Improved CLI bank controls and lists.
* Removed requirement for CLI 'read' suffix.
  Some contexts can now give useful information
  with a simple 'read'.

2019-9-18 Will
* CLI can now set bank names.
* Converted GUI bank name controls.
* Updated docs.

2019-9-17 Will
* CLI conversion done for select bank & root.
  Listing not done.
* Activated CLI bank lisiting for defined entries.
* Converted GUI entries for bank & root selection.
* Implemented change root ID for CLI.
* Converted GUI entry for change root ID.

2019-9-16 Will
* Started revision of bank controls.
  Some CLI stuff not yet done properly.
* Updated docs.

2019-9-11 Will
* Forgot CLI 'return' for default copyright :(

2019-9-10 Will
* CLI can now set copyright field.
* CLI can now load/save default copyright.
* Corrected config list values.
  part and channel numbers off by 1.
* Updated docs.

2019-9-9 Will
* ALSA can autoconnect to multiple MIDI inputs :)
  Now uses a comma separated list.
* Moved Jack MIDI aoutconnect to correct place.
  It doesn't work (in either location), but nor
  does V 1.4.1 where it used to, and was first
  implemented.
* BugFix: Config.cpp orphaned cout, cerr, endl
  when 'using' changed in header.
* BugFix: Config.cpp orphaned to_string
  when 'using' changed in header.
* Improved CLI part instrument type controls.

2019-9-8 Will
* BugFix: Loading files failed with mxml V 3.1 :(
* Set version as 1.6.0.1
* CLI can now set instrument comments.

2019-9-7 Will
* CLI can now set instrument type.
* Removed outdated 'Yoshimi Control Numbers.txt'
* Updated 'Yoshimi Control Numbers.ods'

2019-9-6 Will
* A corrupted config file no longer aborts.
  A message is given stating defaults are used.

2019-9-1 Will
* Final doc updates.
* Set release version as 1.6.0
* Merged in bugfix for BSD.

2019-8-30 Will
* Small GUI correction for AddSynth.
* Manual Updates.
* Set version as 1.6.0 rc5

2019-8-24 Will
* Doc updates.
* Minor correction to CLI test list.

2019-8-24 Will
* BugFix: CLI effects out of sync with GUI (and actual)

2019-8-23 Will
* Fixed resonance regression (not recognising point 255)
  Found by Jesper, caused by clash of numeric control
  numbers. 'parameter' now used for point number.
* Improved effects handling/reporting for CLI.
* Set version as 1.6.0 rc3
* BugFix: Crash when cancelling part >1 effect bypass.
* Added missing CLI effect bypass control.
* Set version as 1.6.0 rc4

2019-8-22 Will
* Fixed effects regression (not midi-learning)
  Found by Jesper, and caused by the change from numeric a
  value for the learn fag being changed to an enum with a
  different value.
* Identified midi-learn GUI message control number.
* BugFix: CLI not setting resonance point 1.
  Further resonance issues to resolve.
* Set version as 1.6.0 rc2

2019-8-19 Will
* Added shortcut and ellipsis to GUI Instruments/Search entry.
* Improved CLI instrument group comments.
* Added error check for CLI bank/root CC selection.
* Set version as 1.6.0 rc1
  Yay :)
* Set and updated manual version.
* Updated docs and metadata.

2019-8-18 Will
* Implimented formal calls for instrument Engine/Type checks.
* Implemented CLI access to instrument Engine/Type checks.
* Updated docs.

2019-8-17 Will
* CLI osc and mod types show names not internal values.
* Cleanups around CLI mod types.
* Added missing merge reference to this file.
* BugFix: segfault on CLI attempt to change modulator panning.
  It doesn't exist!

2019-8-16 Will
* Merged extensive refactoring from Hermann into master.

2019-8-15 Will
* Doc updates
* Updated Miscellany/Images

2019-8-12 Will
* Updated Miscellany/Images/PartEdit.png
* Removed incorrect attribution in Effects/Reverb.cpp
* Corrected wrong CLI reporting of voice oscillator.
* Updated docs.

2019-8-9 Will
* Added Rainer to people list in GUI.
* Updated dev_notes.

2019-8-6 Will
* Further refinements to ring buffer code.

2019-8-4 Will
* Reinstated Cormi_Sound bank.
  This seems to have been lost at some point.
* Revised specimen presets.
* Updated user guide.

2019-8-2 Will
* Created new CLI directory.
  Moved main command line files there
  ready to split them up.
* Moved buffered read and write from CmdInterface to MiscCLI.
* Most utility functions moved from CmdInterface to MiscCLI.

2019-8-1 Will
* Adjusted new instrument group controls to Yoshi standard.
* Implemented CLI access to group controls.
* Moved static lists from CmdInterface.h to TextLists.h
* Moved reply enums into dedicated namespace.

2019-7-31 Will
* Small bank refinements.
* Bank search window first starts with Piano.
* BugFix: Part not setting instrument labels.
* Updated Miscellany/Images
* Added protection against overlength lines in CLI.
  Max size is set to 252 chars but longest Yoshim1 command
  is less than 180.
* Disabled bank search window if not showing engine types.
* Added warning if no entries in bank search window.
* Re-enabling system effects does a cleanup first.
  this is so you don't get any stale data sounding.
* Cleanup also done when clearing bypass.

2019-7-30 Will
* Applied work-round so paste updates GUI effects.
* Small optimisation in mediate.
* Implemented bank search by type.

2019-7-29 Will
* GUI offset added to collect_readData.
* GUI offset added to collect_data.
* GUI offset added to fetchData.
* BugFix: Memory overrun in ring buffer.
* Moved envelope 'X' from miscmsg to offset.
* Updated docs.
* Corrected date.
* Moved formant vowel from miscmsg to offset.
* Updated docs.

2019-7-28 Will
* Copy-paste cleanups.
* Started separating miscmsg from other controls.
* Renamed all GUI par2 labels as miscmsg.
* Fixed regression CLI off by 1 history list loading.
* All CLI changes complete.

2019-7-27 Will
* Moved (now common) preset lists to base parameters.
* Considerably re-factored copy-paste.
* Added preset error reports to GUI.
* Enabled management of old and new preset types.

2019-7-26 Will
* Managing preset roots now use standard Yoshimi calls.
  Not yet accessible to CLI.
  Add root failure not yet reported to GUI.
* Updated docs.

2019-7-23 Will
* Corrected preset store save - was wiping out others :(
* Added placeholders for better preset directory controls.
* Corrected date of last changelog entry!

2019-7-22 Will
* Preset directories now unified across instances.
  Selectable without re-ordering but a lot of code
  cleanup still needed.
* Updated manual.

2019-7-21 Will
* Failed to actually add manual to commit :(
* Preliminary ideas for preset roots.
* Converted envelope type numbers to labels.

2019-7-19 Will
* Temporary install of provisional 1.6.0 manual
  but named as 1.5.12

2019-7-15 Will
* Made more bank calls require root and bank.

2019-7-14 Will
 * Revised LV2 code Re. buffer sizes.
 * Included corrected full explanation in code.
 * Made more bank calls require root and bank.
 * Further bank refinements and removed redundant code.
 * Partially resolved LV2, Carla/Ardour now consistent.
 * Updated /Miscellany/Images.

2019-7-10 Will
* Implimented formal calls to read current root and bank.
* All instrument name bank calls now require root and bank.
  current values no longer assumed.
* Applied minor buffer size optimisation.
  Size could have been needlessly greater than incoming.

2019-7-9 Will
* NRPN for load from history now includes MIDI learn.
* Found more magic numbers to convert in Resonance.
* Improved Resonance CLI responses.

2019-7-8 Will
* Resolved potential ambiguity in GUI switch switch exit.

2019-7-1 Will
* Implemented non-destructive system effect on/off.
* Updated docs.
* Some code cleanups.
* Replaced more numbers with labels.
* Added 0059 Rich Bass to Companion bank

2019-6-27 Will
* BugFix: GUI not exporting banks.
  CLI was working fine.
* Improved some bank error reports.
* Made most filemanager methods static.
  Used static calls instead of class in bank.
* Most calls to bank now require implicit bank/root.

2019-6-27 Will
* Removed remaining bank message transfer conversions.

2019-6-26 Will
* Added in missing new files :(
* Refinements to data->text conversions.
  Specifically so that MIDI-learn text doesn't include
  the current value or such as 'on/off' responses.
* Removed some bank message transfer conversions.
  These are now entirely within one low priority context
  so there is no need to use miscMsg functions.
* Added copyright notices to Data2Text files.

2019-6-25 Will
* Moved data->text conversions to new file 'Data2Text'.

2019-6-24 Will
* Swapped menu entry Yoshimi/MIDI Learn ~ button-Reports.
* Improved MIDI-Learn internal links.
* Partially separated text replies from respondents.
* BugFix: voicelist enable calling MIDI_learn.

2019-6-22 Will
* Clarifed system mute controls.
  Also added extra sanity checks.
* Implemented new NRPN for load from history.
  Not MLearn yet and Instruments only 16 parts.
* Updated NRPN docs.
* Improved history NRPNs.
  Easier to use and greater flexibilty.
* Updated docs (again!).

2019-6-21 Will
* Revised message handling in indirectTransfers(
  More compact and easier to adjust.

2019-6-20 Will
* Implemented recent file history locking.
  Currently CLI only.
* Improved string list searches.
* Completed locking including GUI controls.
* Modified indirect controls for direct reads.
* Updated docs.

2019-6-18 Will
* Extended 'CommandBlock'
  Changed value to union of float F & int32_t I
    i.e.
    union{
        float F;
        int32_t I;
    } value;

2019-6-17 Will
* BugFix: instances loading wrong default state on reset.
* Refined FLTK locking in UI/MiscGui.cpp
* Added recognition of files seen this session.
  Currently only applied for enhanced Instrument save
  protection but likely to be extended.

2019-6-16 Will
* Unified XML and history types.

2019-6-10 Will
* Corrected actual ringbuffer sizes.
  It was still multipying by blocksize after previous
  correction to size calculation.

2019-6-4 Will
* Completed CLI bank slot deletions.
  Also integrated GUI controls.

2019-6-3 Will
* CLI can now delete bank slot instruments.
  Notifications not complete yet.
* Updated docs.

2019-6-3 Will
* Applied modulation patch from Kristian.
* BugFix: Message list clearing was too agressive.
  This prevented state loads from including mide-learn
  control names.
* BugFix: Load instrument by name failed for yoshi type.
  Unless there was also a zyn type.

2019-6-1 Will
* Corrected ringbufer size calculation.

2019-5-31 Will
* Merged in bank and program improvements.
  Separated out:
  Load instrument by name
  Load instrument from bank
  Set current root or bank
  Updated docs
* Additional code and doc cleanups.

2019-5-29 Will
* BugFix: Several bad integer types for BSD
* BugFix: CLI not seeing MIDI program changes.

2019-5-27 Will
* BugFix: Start message lockup only on Gnome or KDE

2019-5-26 Will
* BugFix: CLI load MIDI-learn list from history failed.
* Moved some parameters out of par2.
* Updated docs.

2019-5-25 Will
* Enabled part level sound cutoff instead of -40db.
* Doc updates in dev_notes.

2019-5-22 Will
* BugFix: Midi CCs not updating GUI.

2019-5-21 Will
* Fixed regression not muting when loading patch sets.
* Resolved spurious EQ setting message when loading.
* Rearanged 'type' bits removing doubling up.
  This also permitted streamlining of much of the code.
* Remove or commented redundant test routines and info.

2019-5-20 Will
* GUI updates almost complete.
* Corrected date of previous commit.
* Fixed regression effects preset colour not changing.
* Updates completed :)
  'parameters' no longer doubles up for routing.

  'type' no longer carries sources.
  It currently has three spare bits but they will be
  used to remove the doubling up of some functions.

  'source' has up to 14 unique IDs + all and none.
  It also now carries routing information and has
  one spare bit.

  The control block has three spare bytes.
  One will be used for misc messages, separating
  them from par2.
  Another may be used as scratch space for private
  controls applying only to specific sources.

2019-5-19 Will
* Some minor corrections to transferred controls.
* Completed conversion for CLI.
* Almost completed conversions for GUI.
  Still to do UpdateAfterSet and returns detection
  of gui source - fiddled for now.
* Applied New Modulation patch from Kristian.
  Corrects several mistakes.

2019-5-18 Will
* Low prio and Loopback transferred in Interchange.
  Copied across in CLI and GUI.
* MIDI, CLI, GUI transfered from type to source.

2019-5-17 Will
* Started transfering Low prio and Loopback
  from control block parameter byte to source byte

2019-5-16 Will
* Added CLI access to extended modulator control.
* Added CLI access to Spot noise.
* Updated docs.

2019-5-12 Will
* Moved hidden filenames from globals to main.
  Only place they ever need to be identified.
* Moved instance start out of loop.
  Slightly improves timing.
* Added extra message when loading manual.
* Edited docs.
* Set release as 1.5.11
* Added missing Manual :(
* Set release as 1.5.11.1
* Merged in Foward commits.
* Made Instance control and Spot noise permanent.

2019-5-11 Will
* Further work to improve multi-instance.
* Additional changes to thread code.
  Also removed some poorly performing ideas.

2019-5-10 Will
* Final tweaks to code.
* Applied rough fix to startup overloads.
  Only applies to secondary instances.
* Updated docs for release.
* Updated meta-info.
* Set version as 1.5.11 rc4

2019-5-9 Will
* Added code to ensure hidden gui enable is in sync.
* Moved some mallocs to prevent memory leaks.
  Would only occur under abort conditions.

2019-5-8 Will
* Trial of startup display
  Currently disabled.
* Some cleanups.
* Corrected previous changelog message.
* Startup display now working.
* Set version as 1.5.11 rc3

2019-5-7 Will
* Further improvements to instance behaviour.
  Time delays are almost entirely due to GUI
  slow startup. This has been an issue for
  a very long time.
* Put Autostart back on direct call.
  Still problems with GUI when threaded.
* Set version as 1.5.11 rc2

2019-5-6 Will
* Improved new/multi instance behaviour.
  There is still an issue with the gui causing
  occasional crashes :(
* Set version as 1.5.11 rc1

2019-5-5 Will
* Completed padSynth parameter conversions.
* Enumerated history lists.
* Improved history list internal structures.
* Moved most additions from synthEngine to Interchange.
  This was done so that loading (say) a state file
  didn't falsely update/corrupt other history lists.

2019-5-4 Will
* Added CLI access to spot noise.
* Linked spot noise appearance to single master feature.
* Rationalised interchange parameters for setpadparams.
* Updated docs.

2019-5-3 Will
* BugFix: Primary definition of singlePath in wrong file.
* 'Enable Single Master' now always hidden for LV2.
  It's not relevant to it at all.
* CLI can now handle single master control.
* Updated docs.
* First trial of spot noise.

2019-5-1 Will
* All Interface files have no 'using namespace std'
* All MusicIO files have no 'using namespace std'
* Single master instance now properly accessed.
  Not CLI yet.

2019-4-30 Will
* Single master instance now switchable from GUI.
  Also made some refinements to code allowing this
  to be hidden until certain it's safe.
* BugFix: Crashes on some systems when opening the GUI.
* Refined instance startup tests in main()

2019-4-25 Will
* Added PART_POLIPONY to globals
  It had been defined numerically in two places!
* Added PART_POLY, PART_MONO, PART_LEGATO, MIDI_LEGATO
  MIDI_NOT_LEGATO to globals
  These had been set numerically in multiple locations.
* More transfers from 'using namespace' to 'std::'

2019-4-24 Will
* Added tooltips to master and part VU meters.
* Single main instance now seems correct.
  A first start double-click will still start two
  separate instances, but all other combinations
  will start just one, without risk of a crash
  through tring to start multiple instances at
  the same time.

2019-4-23 Will
* Removed redundant 'detach' thread element.
* Started entering 'std::' not 'using namespace'.
  This removes potential ambiguities, especially
  as we are now using local namespaces heavily.
* Some code cleanups.

2019-4-22 Will
* Internal 'no action' moved to new source byte.
* Adjustments to new placeholders.

2019-4-21 Will
* Set placeholders for new type/source bytes.
* Applied warning patch in main.cpp from Hermann.
* Doc updates
* Click on mixer part VU now cleared limit warning.

2019-4-20 Will
* BugFix: Adnote voice modulator damping incorrect.
* Further work on auto single main instance.
* Changed control block from 12 to 16 bytes.
  This will enable us to split source from type
  and miscMsg from par2. Also gives 2 spare bytes.

2019-4-19 Will
* Implemented separate L/R part VU metering.
* Removed some direct calls from VU GUI to synth.
* Added new miscMsgClear() function.
  Called on major resets in case of message leaks.
* Some code cleanups and doc updates.

2019-4-18 Will
* Made 'A' frequency entry box wider.
* Master VU now fully cleared at startup.
* Removed fake peak indication from disabled parts.

2019-4-15 Will
* Added first time start info window.
* Further small CLI refinements.

2019-4-15 Will
* Implemented CLI MIDI controllers.
  This had been forgotten :(

2019-4-14 Will
* CLI part common control text copied to sections.
  Being separate was confusing in some situations
  and not particularly helpful generally.

2019-4-11 Will
* Fix 'A' note range as 329 to 660 Hz.
* Added note info to /doc

2019-4-9 Will
* BugFix: CLI not setting effect numbers.
* Added named effects controls replacing some numbers.
* CLI now shows a '?' for changed effect presets.
* Some doc updates.

2019-4-8 Will
* Removed /Misc/FileListItem.h
  It was never called, referenced or included.
* A few minor cleanups.

2019-4-6 Will
* Disable GUI Analog Phaser controls when not set.
* Revised Gui Layout to make this more obvious.
* Further adustments - Phase disabled for Analog.
* Re-ordered controls.
* L/R also disabled for Analog.

2019-4-3 Will
* Converted Bank root control to MSB, LSB, OFF.
* Undated docs.

2019-4-1 Will
* Added more informative tooltips.

2019-3-27 Will
* Completed GUi updates for effect controls.
* Implemented master mono/stero switch.
* Resets and state/patch loads clear mono/stero switch.

2019-3-26 Will
* BugFix: MIDI-learn now learn correct effect numbers.
  GUI still not updated correctly yet.

2019-3-23 Will
* Corrected code indentation and missing bracket
  in UI/MiscGui.cpp

2019-3-22 will
* Further adjustments to suppress GCC7 warnings.
  Some global enums changed to const unsigned char.
  CmdInterface/helplist() changed to char.
* Added more warning/error traps to CMakeLists.
* Removed some switch case dropthroughs.
* Final GCC7 warnings suppressed?

2019-3-21 Will
* Bugfix: Insert effect part list out of step.
* Sorted out potential GCC7 build warnings.

2019-3-20 Will
* Dynfilter insert done for local changes.
  No idea how to set for patch loads :(

2019-3-19 Will
* Most effect warnings now correct.
  Still incorrect when loading :(
* All part warnings correct.
* Sys/Ins warnings done too.
  CLI not done though!
* BugFix: Error loading instrument effects.
  Preset and parameter in wrong order.

2019-3-18 Will
* More work on effect warnings.
  Still more to do
  CLI test messages in place

2019-3-17 Will
* Temporarily disalbled Hi Res LFO.
  It will change!

2019-3-16 Will
* Effect change recognises intstrument loads.
* BugFix: CLI distortion not seing preset change.
* Effect change sets now sets colour of field.
  Still some corner cases to correct.

2019-3-15 Will
* LFO conversion done
  but CLI/GUI entries need improvenment.
* Corrections in LFO conversions.
* Effect change warning in place
  but not yet exposed to GUI and CLI.

2019-3-14 Will
* Initial conversion of LFO speed toint32_t.

2019-3-12 Will
* Waveform window now warns of lower voice edit.
  Doesn't yet say which one!
* Voice and Modulator warnings done.

2019-3-10 Will
* BugFix: Limits default wrong on DynFilter.
  System/Insert volumes reversed.
* Set up label for lower voice oscillator warning.
  Not yet in use. Need to work out how.

2019-3-8 Will
* Small improvement to CLI 'list' command.

2019-3-4 Will.
* Updated docs.
* Set release as 1.5.10.2

2019-3-3 Will
* Applied mxml patch from Adam.
* Temporarily disabled startup instance control
  for bugfix release.
* BugFix: Instrument window not showing controls
  only first instance and called from bank window.

2019-3-2 Will
* Moved gzipped loading from XMLwrapper to FileMgr.
  Used pointer to string to return error reports.

2019-3-1 Will
* Added endian check for PadSynth export.
* Revised ALSA endian check.
* Made (obvious) improvement to endian detection.
* Moved gzipped saving from XMLwrapper to FileMgr.
  This also fixed memory leak if saving failed.
* Found several memory leaks in XML code
  all triggered by file errors.
* Improved gzipped saving.

2019-2-28 Will
* Added data block saving to Filemanager
* Revised PadSynth export.
  WaveFile.cpp is now redundant.

2019-2-26 Will
* MasterUI now only references files in widow code.
* Removed file extension references in MicrotonalUI.
* Removed file extension references in MidiLearnUI.
* Removed file extension references in VectorUI.
* Removed file extension references in config.cpp

2019-2-25 Will
* No more direct file access in 'Cmdinterface'.
* New string parser in 'MiscFuncs'.
* Improved 'XMLwrapper'.
* Most file extension definitions now standardised
  but fltk filer calls still fixed strings :(
* No more direct file access in 'Microtonal'.

2019-2-24 Will
* All direct file access removed from 'Bank'
  except two directory scans.

2019-2-23 Will
* Installed placeholder FileMgr in /src/Interface
  This will eventually handle all actual file operations
  for consistency and simlifying porting to other systems.
* Started moving file functions from MiscFuncs to FileMgr.
* Completed transfers from MiscFuncs to FileMgr.
  Other calls to find in other files :(

2019-2-20 Will.
* Added missing LFO intensity control description to CLI.
* Adjusted CMakeLists.txt for better 'native' recognition.
* Copied in Rob's FLTK fix.
* Moved cairo tests inside fltk build option.

2019-2-14 Will
* Now only the main instance can change bank structure.
  Others can read/change their current selected ones.
* Updated dependencies.

2019-02-10 Rob
* put FLTK sources & libs back in old places in CMakeLists -- tacking
  the libs on at end of the list sometimes broke linker command line.
  It's an empty string when GUI_FLTK=0, anyway.

2019-02-10 Rob
* put FLTK sources & libs back in old places in CMakeLists -- tacking
  the libs on at end of the list sometimes broke linker command line.
  It's an empty string when GUI_FLTK=0, anyway.

2019-2-6 Will
* Almost completed GUI detachment for headless.
* Applied patch from Rob - completes headless builds.

2019-2-1 Will
* Enabled headless build (Not LV2).
  Not fully tested.

2019-1-27 Will
* Enabled full CLI start sequence .state .xmz .xiz .xly
  but can be either jack session or state not both.

2019-1-24 Will
* Complex float rounding towards zero now just int(n).
  Rationale: This in most cases restores the original
  Zyn 2.2.1 method. Also, the assembler hack used to get
  faster performance is not portable across CPU types.
  These conversion were all for positive only values so
  there is no +- zero issue and the int+truncf combination
  is *much* slower than just int, yet does exacly the same.

2019-1-23 Will
* Removed all remaining mutex references.
  Already almost entirely commented out.

2019-1-22 Will
* BugFix: missing 'else' so CLI filter not seeing L1/H1.
* Implemented loading MIDI learn fro CLI.
  Currently it seems you can only set one command line
  argument. Observed priority is .state .xmz .xiz .xly
  Need to see if this can be made recursive.
* Minor adustments to startup handover.

2019-1-20 Will
* Sending SIGUSR2 to running Yoshimi starts new instance.
* Yoshimi hands over startup if there's a running instance.

2019-1-13 Will
* Confirmed previous fix and set release as 1.5.10.1

2019-1-12 Rob, Will, Hermann
* BugFix: Changes to CMakeLists.txt failed fedora build.
  Directly setting CMAKE_CXX_FLAGS overwrote previously
  defined flags the distro package required. We now add
  our settings as a prefix to existing CMAKE_CXX_FLAGS
  so the distro values take priority.
* Changed Examples/synth_prelude files to link to original.
  Done to avoid possible licensing issues.
* Added new warning file to dev_notes about spelling errors.
* Set bugfix release as 1.5.10.1 rc1

2019-1-6 Will
* Modified 'main' to remove stand-alone/LV2 build contention.
* Bank.h, Config.h, Config.cpp no longer different builds.
* Added warning about XML names in dev_notes.

2019-1-3 Will
* Fixed regression - Resonance deactivated 'Close' button.
* Added 'Multi Rushes' instrument to 'Will Godfrey Collection'.
* Corrected some file dates.
* Final updates to docs.
* Set release version as 1.5.10

2019-1-2 Hermann
* Refactored the PRNG code into a class.
* Extracted the source code of the random_r() function
  from C standard lib, which Yoshimi relied on previously.
* Simplified and adapted this code to our usage, verified
  it produces exactly the same random numbers as Glibc 2.24
* re-integrated all further float->int optimisations done
  by Will while reworking the PRNGs.

2018-12-22 Will
* Frequency LFO regresion fix from Rob.
* Set version as 1.5.10 rc3

2018-12-21 Hermann
* While RC testing, spotted subtle sonic changes
  to some complex layered instruments.
* Investigation indicates a different fluctuation patterning
  of the Jenkins PRNG algo as reason, while, on average,
  both the new and the old PRNG algos perform similar.

2018-12-18 Will
* Changed PRNGs to specifically use uint32_t
* Updated most docs for release.
* Set version as 1.5.10 rc2

2018-12-9 Will
* Some minor code cleanups.
* Doc updates.
* Set version as 1.5.10 rc1

2018-12-6 Will
* Fixed GUI regression Resonance Apply button
  inoperable when resonance disabled!
* Added 'Echo Multimod' to Will_Godfrey_Companion.
* Also added 'Cathedral Pipe organ'.

2018-12-5 Will
* Added CLI warning when insEffect is unrouted.
* Fixed CLI regression. Set part program blocked
  if part was not enabled - should auto-enable.

2018-12-3 Will
* BugFix: CLI Solo not accessing twoWay mode.
* Doc updates.

2018-12-2 Will
* BugFix: readAllData() not returning indirect value.
* More details available in CLI list part.

2018-12-1 Will
* CLI List part gives detailed current status.
  It gives further details if in part context.

2018-11-30 Will
* Prng behaviour now confirmed and reseeds removed.
  Quite unnecessary. Needs many hours of continuous
  playing to begin to get anywhere near pattern repeat.

2018-11-28 Will
* Inplemented a new prng with no external libraries
  based on "A small noncryptographic PRNG"
  by Bob Jenkins

2018-11-27 Will
* Randomness can now be disabled for test purposes.
  Enabe #define NORANDOM in globals.h
  This makes subSynth and padSynth sound strange :o
* A bit more work on unified presets placeholders.

2018-11-25 Will
* Moved all static CmdInterface strings from .cpp to .h
* Corrected some CLI EQ text.
* Changed CLI internal names to avoid potential clashes.

2018-11-24 Will
* BugFix: Limits tests not finding dynfilter-filter.
* Completed CLI access to dynfilter. Phew!
* Some extra CLI code cleanups.

2018-11-23 Will
* All CLI effects help lists done.
* CLI EQ controls done.
  (band and stages don't update GUI yet)
* Some code cleanups.
* CLI dynfilter mostly done.
  Not the actual filter editor.

2018-11-22 Will
* Revised CLI effects code.
* BugFix: SysEff 'send' returned wrong value.
* CLI help effect lists complete to distortion.
* No top level CLI help data when calling by name.

2018-11-21 Will
* CLI Reverb and Echo controls completed.
  and created new help lists for these.
* Added help list of all effects (by name).

2018-11-20 Will
* Small adjustments to NRPN effects in synthEngine.
* Started defining CLI effect controls.

2018-11-18 Will
* Created placeholders for unified presets system.

2018-11-17 Will
* Changed CLI formant filter formant number for clarity.
* Improved CLI filter help list.
* Added CLI display of filter's current vowel/formant.

2018-11-11 Will
* Improved CLI kit mode controls.
* Added CLI min to last note and max to last note.

2018-11-10 Will
* CLI fine tuning.
* Added dummy Part entries in limits for text entries
  that have no 'value' to prevent errors when tested.
* Changed CLI Velocity 'Offset' to 'Level'.
  This prevents a clash with ON/OFF commands.
* More CLI adjustments and conversion to sendNormal().
  This provides better error checking and reporting.
* Corrected CLI Voice Modulator type message.
* BugFix: CLI Voice number blocked if current disabled.
* CLI kitmode is now a pseudo context level.
  It emulates normal 'back' actions.

2018-11-9 Will
* All CLI part contexts checked for enable.
* Substantially revised CLI part level controls.
  No need for KMode, KItem as names unique and
  numbers assumed to be kit items in this mode.
  Effect and Name no longer need 'K' prefix.

2018-11-8 Will
* Further revision to CLI AddVoice controls.
* BugFix: CLI waveform change only setting voice 1.
* Improved CLI waveform selection.
* CLI checks part enabled before other controls.

2018-11-7 Will
* Added missing controls to CLI voice modulator.
* Simplified CLI voice modulator type setting.
* Revised CLI common controls.
  Detune types now names, not numbers.
* BugFix: limits test not seeing AddSynth Modulator.

2018-11-4 Will
* Completed all CLI waveform controls.
 I think!
* Adjustments to CLI minimum abbreviations.

2018-11-3 Will
* Added CLI waveform access for modulators.

2018-11-2 Will
* Completed CLI AddVoice controls :)

2018-11-1 Will
* Enabled formal CLI access to AddVoice Modulator.
  Envelope inserts and common controls not done.

2018-10-31 Will
* Fixed regression - disappearing waveform Mag Type.
* Removed Harmonic Shift Reset.
  It's function is performed by a right click on the
  Harmonic Shift up or down button.
* Implemented CLI voice unison controls.
* Implemented CLI remaining voice controls.
  Not modulator ones.

2018-10-30 Will
* CMakeLists.txt improvement from Hermann.
* GUI waveform deactivation adjustments:
  harmonic randomness.
  waveshape.
  spectrum adjust.
  filter.
  modulation.
  adaptive harmonics.
  base type parameter.
  base modulation parameters.
* Further adjustments to GUI waveform deactivation.

2018-10-28 Will
* PadSynth GUI 'apply' button updates when exporting.
* Added 'wait' command to CLI scripts.
* Added read/write part kit item name to CLI.
* Properly resolved PadSynth segfault.
  Due to invalid error check!
* Minor adjustments to CLI PadSynth text.
* Added ID for context level for AddSynth Voice Modulator.

2018-10-27 Will
* BugFix: GUI segfault exporting padsyth samples.
  Only on kit items > 0 and fix is temporary hack :(

2018-10-26 Will
* Implemented CLI PadSynth Controls.

2018-10-25 Will
* Found missing PadSynth overtones option.
* Deactivate PadSynth overtones if set as harmonic.
* Small revision to PadSynth GUI.
* Deactivate SubSynth overtones if set as harmonic.

2018-10-24 Will
* Deactivate PadSynth amp group if Multiplier off.

2018-10-23 Will
* Started defining CLI PadSynth Controls.

2018-10-21 Will
* Implemented proper resonance limits.
* Corrected 2 AddSynth tooltips.

2018-10-20 Will
* Added Lorenzo's synth_prelude to examples.
* Possibly cured occasional GUI corruption.
* Completed CLI AddSynth base controls.

2018-10-19 Will
* Most #defines in globals.h changed to const.
* BugFix: CLI not reading resonance points.
* Completed initial trial of CLI resonance entry.

2018-10-18 Will
* Some cleanups to Resonance GUI.

2018-10-17 Will
* Deactivate resonance GUI if not enabled.
* All mutex code now commented out.
  Will eventually be removed if no problems.

2018-10-15 Will
* Minor code cleanups.
* Doc updates.

2018-10-14 Will
* BugFix: wrong defaults for resonance.
* Resolved more magic numbers.
* Set max buffersize to 8192.
* Revised and unified MIDI controllers.
* Moved CC definitions to globals.h

2018-10-13 Will
* Created global YOSH namespace.
* Implemented common F2B (float to bool) function.
* Updated docs.

2018-10-12 Will
* Converted remaining truncf calls to FR2Z2I.
  Behaviour is now entirely consistent.
* Temporarily disabled assembler FR2Z2I code.
  It screws up in LV2 :(
* Unified DynFilter Filter/Effect controls.

2018-10-2 Will
* Changed F2I to FR2Z2I to clarify behaviour.
  i.e. float round to zero to integer.

2018-10-1 Will
* Completed F2I adjustments.
* Started populating with new F2I.

2018-9-30 Will
* BugFix: AddSynth FM mod was cogging notes.
  Only that mod and at notes close to sample rate.
* Improved note/mod oscillator frequency calculations.
* Reinstated a more advanced version of F2I.
  Some misinformation earlier :(

2018-9-27 Will
* Accepted typo checks from debian.
* Some doc corrections.

2018-9-24 Will
* Bugfix voice list out of sync with voice editor.
* Copied in new user guide.
* set new README.txt
* Set version as 1.5.9 release

2018-9-23 Will
* BugFix: CLI not setting midilearn mute.
* Enabled comments in CLI script.
  Also added more error checks.
* Typo corrections:(
* Corrected CLI 'expand' info.
* Updated docs.
* Added Sub Choir to Will_Godfrey_Companion.
* Set version as 1.5.9 rc3

2018-9-19 Will
* BugFix: Failed older manual if current missing.
* Revised CLI status to compress line length.
* Set version as 1.5.9 rc2

2018-9-18 Will
* Most important parts of CLI waveform done.
* Set version as 1.5.9 rc1

2018-9-17 Will
* Started work on CLI waveform controls.

2018-9-16 Will
* Added contributors list to About window.
* Made some startup entries stdout only.
* Removed some instance startup dublication.
* CLI envelope freemode done.
  Some reporting errors and missing checks.
* Improved CLI filter help list.
* Corrected CLI freemode reporting.
* Added CLI freemode error checks.
* Improved CLI envelope help list.

2018-9-15 Will
* Completed CLI scripts.
* Implemented CLI context report control.
* Further CLI clean-ups.
* Implemented CLI formant filter controls
  but needs more testing.

2018-9-14 Will
* Refactored CLI internal messaging.
* Implimented CLI scripts.

2018-9-13 Will
* Set up CLI list entries for formant filter.
  Not implemented yet.

2018-9-12 Will
* Added CLI placeholder for formant editor.
* Added filter category to prompt.

2018-9-11 Will
* Added CLI placeholder for freemode envelopes.
* Added freemode status to prompt.

2018-9-10
* CLI lfos & envelopes remember last type used.
  amplitude, frequency, filter bandwidth
* CLI prompt now shows type and status of these.

2018-9-9 Will
* Optimised some CLI selection routines.
* Improved CLI prompt information.
* Further refinements to CLI controls and messages.
* CLI LFO & Envelope enables inplemented.
* Simplifed ON/OFF controls in CLI lists.
  Can still actually use any of:
  ENable, ON, YEs or DIsable, OFf, NO
* Corrected wrong CLI kitmode help entry.

2018-9-8 Will
* Added CLI placeholders for LFOs and filters.
* Completed CLI controls for LFOs.
* CLI filters done except formant editor.

2018-9-7 Will
* Found and mitigated cause of major memory leak.
  In XML - needs more work to resolve completely.
* Startup now counts banks and instruments seen.
* All instances now use a single bank file.
  They can still get out of sync per session but
  there is no longer a risk of bank corruption.

2018-9-6 Will
* Bugfix: Occasional segfaults starting new instances.
  Caused by call crossing threads :(
* Moved currentRoot and currentBank from Bank to Config
  Where they always should have been :@)

2018-9-5 Will
* BugFix: Reverb type not updating bandwidth control.
  Thanks to Jesper for finding the cause.
  Also some GUI effect 'switches' not set by CLI.
* BugFix: (ancient) Reverb bandwidth control *value*
  GUI not set to default when enabled.

2018-9-4 Will
* BugFix: instances not showing correct root list.
  GuiThreadMsg for banks in wrong place.
  May have caused crash when opening instances.

2018-9-3 Will
* BugFix: Crash if instrument name just 4 digits.
  Thanks to Kristian for the hint :)

2018-9-1 Will
* BugFix: GUI not setting resonance points.

2018-8-31 Will
* Added CLI SubSynth bandwidth envelope.
* Adjusted help lists.
* Added more CLI error reporting.

2018-8-30 Will
* Added common envelope controls to CLI.
  Not freemode yet.
* Updated help lists.

2018-8-29 Will
* Made CLI help lists more consistent.
* Added CLI overtones entries for sub and pad.
* Added pad 'apply' control to CLI.
* Updated query lists.
* Completed CLI SubSynth main controls.
  Not envelope/filter inserts.


2018-8-28 Will
* Completed CLI part common controls.
* Moved Voice enable down to 8 for compatibility.
* Moved Voice amplitude envelope enable down to 7.

2018-8-27 Will
* Improved CLI fault and context sensitivity.
* Aded more info on CLI prompt.
* Some settings now checked on each CLI loop.
  Will be for checks against external changes.
* Implemented new part 'common' controls list.
* Updated ? lists to include subsynth.
  Also more flexible for later additions.
* Changed NRPN 7 bit command to remove ambiguity.

2018-8-26 Will
* More refinments to CLI command structure.
* Added common stereo, octave, detunes.
* subSynth CLI harmonic anp and bandwidth done :)

2018-8-25 Will
* Identified engines and kit mode in CLI prompt.
* All CLI kit mode controls active.
* Extended CLI parts help to include new controls.
* Improved many enable/disable settings.
* Revised and simplified CLI Mlearn section.

2018-8-24 Will
* Temporary fix to banks selection anomally
  The whole of bank needs review.
* More work on CLI part level controls.

2018-8-20 Will
* Implemented CLI placeholder function fo AddSynth.
* Implemented CLI placeholder function fo SubSynth.
* Implemented CLI placeholder function fo PadSynth.
* Implemented CLI placeholder function fo AddVoice.
* Implemented main CLI kit mode controls.
  Enable engines, kits and kit engines, not AddVoice.
* Implemented CLI Volume, Pan, Velocity for engines.
  Includes kit engines but not AddVoice.

2018-8-19 Will
* Added GUI warning when active part disabled.
* Removed some redundant test code.
* Added "Simple Bass" and "Hollow Ghost Ensemble
  to "Will Godfrey Companion" bank.
* Set up enums for further CLI control levels.
* Improved high bit detection in MiscFuncs.cpp
* Added high bit clearing to MiscFuncs.cpp
* Revised CLI sys, ins, part effect settings.
* Revised naming for CLI context levels.

2018-8-18 Rob
* Initialise and freshen MasterUI->activePart.

2018-8-18 Will
* Improved patch load behaviour crossing CLI / GUI.
* Started work on CLI kitmode.
* BugFix: Saving to bank not updating GUI.

2018-8-17 Will
* Implemented read most CLI min, max, default
  for formally defined ones.
* Implemented most CLI Mlearn initialisation
  for formally defined ones.
  Can't cancel from CLI though and non-learnable
  ones appear to learn.
* Added CLI help info to new controls.

2018-8-16 Will
* BugFix: CLI not setting some values
  and not reading any :(
* Started on CLI for reading min, max, default.

2018-8-15 Will
* All GUI default requests now set by limits.
  This is a major refactoring, considerably
  reducing the duplication in the GUI and adding
  more functionality.
  Some switches don't yet update, but are correct.

2018-8-14 Will
* Added missing conversions in FilterUI.fl
* Added missing conversions in EnvelopeUI.fl
* BugFix: EffUI.fl updates incomplete :(
* Added missing conversions in LFOUI.fl

2018-8-13 Will
* Separated system and insert control names.
* Updated docs.
* Added missing conversions in EffUI.fl

2018-8-12 Will
* Reorganised and combined XML & history types.
  History lists now identified by name.
* More 'type' and 'control' conversions in CLI.
* Small GUI updates/corrections.

2018-8-7 Will
* BugFix: Corrected wrong operator use.
  Was || when it should have been |
* Envelope limits done.

2018-8-6 Will
* Found more missing conversions :(

2018-8-5 Will
* Updated addSynth limits.
* Updated padsynth limits.
* Updated subSynth limits.
* Updated controller limits.
* Completed sys/ins control change.
  Envelope defaults still to do.

2018-8-4 Will
* BugFix: MIDI-learn Cancel.
  It was only pretending to :(
* Updated Microtonal.cpp limits.
* MicrotonalUI.fl converted to enums.
* Updated SynthEngine.cpp limits.
* MasterMiscUI.fl converted to enums.
* MasterUI.fl mostly converted to enums.
  Still some control values for MIDI,
  System and Insert effects to do.
* ConfigUI converted to enums.
* BankUI converted to enums.
* All MIDI controls now done.
  Effects still not complete.

2018-8-3 Will
* OscilGenUI.fl converted to enums.
* Completed limits in Synth/OscilGen.cpp
* PartUI.fl converted to enums.
* Some minor cleanups.
* VectorUI.fl converted to enums.
* Vector limits now same format as others.
* ResonanceUI.fl converted to enums.


2018-8-2 Will
* ADnoteUI.fl converted to enums.
* More clarifcations in MiscGui.cpp
  Also found more missing conversions :(
* SUBnoteUI.fl converted to enums.
* PADnoteUI.fl converted to enums.

2018-8-1 Will
* Partly implemented envelope limits.
  Not defaults.
* MIDI-learn test now using limits and
  not the GUI version.

2018-7-31 Will
* Implemented filter limits.
* Added MIDI-learn to filter limits.

2018-7-30 Will
* Implemented LFO limits.

2018-7-29 Will
* More work on Limits.
* Converted limits error checks.
* Updated limits doc.
* Improved encoding in UI/MiscGui.cpp
* More work on limits.
* Picked up a few more stragglers.

2018-7-28 Will
* Cleaned up some missing conversions.
  Also corrected previous date!
* More identification of anonymous 255s.
  e.g. NO_MSG, UNUSED, NO_ACTION
* Converted bank controls to enums.
* More missing conversions :(
* Started identifying types and sources.
* Still more missing conversions!
* Rationalised limits in Interface/CmdInterface
* Started converting limits to enums.

2018-7-27 Will
* Converted effect type controls to enums.
  More work needed :(

2018-7-26 Will
* Converted envelope controls to enums.

2018-7-25 Will
* Converted MIDIlearn controls to enums.

2018-7-24 Will
* Revised enum namespace terminology.
  No intrinsic code changes.
* Converted resonance controls to enums.
* Converted LFO controls to enums.
* Converted filter controls to enums.

2018-7-23 Will
* Converted oscillator controls to enums.

2018-7-22 Will
* Converted main addSynth controls to enums.
* Converted addVoice controls to enums.
* BugFix: CLI not setting GUI Bypass GobalFilter.
* Revised build dependencies.

2018-7-21 Will
* Completed scales enum conversion.
* Converted subSynth controls to enums.
* Converted padSynth controls to enums.

2018-7-20 Will
* Completed vector GUI enum updates.
* Updated docs and images.
* BugFix: scales CLI keymap entry wrong controls.
* Started enum conversion of scales.
* BugFix: scales CLI keymap not updating GUI.

2018-7-10 Will
* Corrected GUI Vector/Part/Mixer/Bank anomaly.
  This whole area needs a *major* refactor :(

2018-7-9 Will
* Started conversion of Vectors.

2018-7-5 Will
* Separated common main/part controls.
  Makes enums properly independent.

2018-7-3 Will
* Improved fade/mute/loopback isolation.
* Added 'muted' enums.
* Changed some names to improve clarity.
* Restored lost main control conversions :(
  Too many local branches?

2018-7-1 Will
* Caught more missing conversions :(

2018-6-30 Will
* Added some missing enum conversions in 'interchange'.
* Implemented control routes as enums.

2018-6-29 Will
* GUI config controls converted to enum.
* Defined 'insert' enums, and converted all occurrences.

2018-6-25 Will
* BugFix: GUI mixer controls not setting part window.
* Forgot section changes in resolveReplies.
* Interchange config controls converted to enum.
* CLI config controls converted to enum.

2018-6-24 Will
* GUI part controls converted.
* GUI main engine controls converted.
* Further work on addVoice/addMod controls.
  These no longer need to be fixed values.

2018-6-23 Will
* Added engines to globals.h
* Further work on Interchange.cpp
* CLI Part level mostly converted.
* Corrected multiple commit/merge failures :(
* Further adustments to Interchange.cpp

2018-6-22 Will
* Moved CommandBlock from MiscFuncs'.h to globals.h
* Set up part level controls enum in globals.h
  Converted actual commands in Interchange.cpp
* Implimented small optimisation for reads.
* Minor doc updates.
* Completed part controls move in  Interchange.cpp

2018-6-21 Will
* Instruments can now be swapped between banks and roots.
* Small doc updates.
* Created new globals.h file.
  Transfered definitions from CMakeLists.txt

2018-6-13 Will
* Small optimisation in 'zread'.
  Also shortened read loop usleep time to 10uS.

2018-6-13 Will
* implimented 'zread' CLI test for command structure.

2018-6-11 Will
* Bugfix: Wasn't reloading solo-twoway.
  Saved OK, but reloaded as loop.
* Formalised manual search and opening.
  GUI now only calls via command block.


2018-6-5 Will
* BugFix: Clearing kitmode key ranges was resetting.
* BugFix: Bank renaming now working across roots.
  Disabled instrument swapping across these for now.
* Improved banks swap error checks.
* Added gzipped manual patch from Hermann.
* Set as 2nd bugfix release :(


2018-6-1 Will
* Set as bugfix release.

2018-5-31 Will
* Corrected GUI handling of part saves.
  Also improved label colour handling.
* Corrected Envelope freemode delete point.

2018-5-28 Will
* Changed lstat to stat in MiscFuncs.cpp
* Finalised code and docs.
* Set release version as 1.5.8

2018-5-24
* Re-implemented autoloading instances.
  Seems completely correct now states corrected.
* Set version as 1.5.8 rc5

2018-5-24 Will
* Revised Config.cpp so instances get base config.
  Previously they had the system defaults.
* Corrected anomally with loading saved states.
  Loaded the wrong one under some circumstances :(
* Set version as 1.5.8 rc4

2018-5-23 Will
* Corrected minor anomally in channel switcher.
* Solo modes except column use blue for highlight.
  This is in the mixer window and easier to identify.
* Set version as 1.5.8 rc3

2018-5-19 Will
* Cleaned up 'solo' interaction between CLI & GUI.
* Fixed regression: GUI not exporting banks.
* Code optimisations between Interface & Bank.
* Set version as 1.5.8 rc2

2018-5-18 Will
* Implemented universal bank swaps.
* Banks no longer private to SynthEngine.
  Too much access from Interchange needed and was
  getting silly always routing via SynthEngine!
* Updated docs.
* Improved banks swap error reporting.
* Temporarily disabled auto instance loading.
  it wasn't stable enough for release :(
* Set version as 1.5.8 rc1

2018-5-17 Will
* Changed Solo choice name 'Recoil' to 'TwoWay'.
* Reduced debounce time to 60mS.
* Improved CLI reporting.
* Improved instrument swap error messages.
* Updated docs.

2018-5-11 Will
* Completed universal instrument swaps.
* Partially updated docs.

2018-5-9 Will
* BugFix: GUI swap instrument with bank now ignored.
  Would segfault previously.
* Preparing for universal instrument swaps.
  From any root/bank to any root/bank :)

2018-5-7 Will
* Non relevant GUI settings now deactivated for LV2.

2018-5-5 Will
* CLI can now clear a part.
  set 'clear' instead of an instrument number.
* Bugfix: GUI failing to clear correct part.

2018-5-4 Will
* Added 250mS de-bounce to solo loop and recoil options.

2018-5-3 Will
* Added 'recoil' mode to channel switcher (Solo).
  Incomming CC value:
  0         ignore
  1 to 63   decrement active part MOD 16
  64 to 127 increment active part MOD 16
* Updated docs

2018-5-2 Will
* Further improvements to CLI handling of instances.
* Started preparation for possible singluar set of banks.
* Minor cosmetic update to main GUI.
* Updated docs.

2018-5-1 Will
* Improved CLI handling of instances.
* Fixed regression: Had killed LV2 again :(

2018-4-29 Will
* CLI can now close instances.
* Minor improvements to CLI instance controls.

2018-4-28 Will
* BugFix: Mixer Panel 'Edit' right click sometimes fails.
  Should open part editing window.
* Transferred instance generation to new controls.
* Added Instance generation to CLI.
* Updated docs.
* Formally implemented CLI current instance swapping.
  Still can't yet delete them.

2018-4-27 Will
* BugFix: External instrument load always went to part 1.

2018-4-26 Will
* Almost all part-level changes check for "Simple Sound".
  Just *entering* the editors doesn't now.

2018-4-25 Will
* Code cleanups.
* Added error checking and limits to scales (microtonal).
* Enabled MIDI-learn for some scales settings.
* Doc updates and corrections.
* Added highlights to learnable controls.

2018-4-22 Will
* 'autoInstance' disabled by default, set in config.
* Default state files handled correctly.
* BugFix: Build 1287 had broken LV2 :(

2018-4-19 Will
* Second attempt at autoloading :(
* Corrected changelog.
  Previous two were one commit.
* Still not handling user state files correctly :(

2018-4-18 Will
* First trial of autoloading other instances.
* Started refinements to MiscMsg.

2018-4-8 Will
* Minor code cleanups.
* Enabling a part now always makes it current.
  Disabling doesn't change which is current.
* Mixer Edit button now always opens the part window.

2018-4-1 Will
* BugFix: SubSynth detune type off by one error.
  GUI only, CLI was correct.
* Corrections to 'Note_Envelopes.txt'.
* BugFix: Base Func Parameters not updating RH graph.
  Actions were correct though.
* Corrected a bad reset :(

2018-3-30 Will
* Included 'AddSynth Morph' instrument in companion bank.
* Added 'Note_Envelopes.txt' to docs.

2018-3-27 Will
* Improved reading text values (especially for CLI).
* Updated docs.

2018-3-25 Will
* Direct access can now set/read part and kit names.

2018-3-21 Will
* Final Updates.
* Manual import and update.
* Doc updates.
* Set release version as 1.5.7

2018-3-19 Will
* Corrected dates again :(
* Improved Add, Sub, Pad click response when not enabled.
* Changed 'Mod. Oscilator' to 'Local Oscillator'.
* Updated docs.

2018-3-18 Will
* Improved scales error checking.
* Improved instrument renaming.
* Set version as 1.5.7 rc5

2018-3-17 Will
* Improved detection of user guide.
* Code cleanups - Compiler warning suppression.
* New 1.5.7 features list added to doc.
* Remaining warnings suppressed.

2018-3-16 Will
* Implemented Tabbed AddSynth Voices.
* Changed layout as workround for bottom edge bug.
  Needs sorting for contol knobs anywhere :(
* Set version as 1.5.7 rc4

2018-3-12 Will
* Bugfix: Ext voice and modulators editing wrong.
  GUI still not completely correct - never was!
* Set version as 1.5.7 rc3

2018-3-11 Will
* Fixed regression. AddVoice modulator not changing.
* Clarified GUI voice and modulator selection.
* Set version as 1.5.7 rc2
* Bugfix: Sometimes setting the wrong XML doctype.
* Added Voice/Modulator info to docs

2018-3-10 Will
* Reverted incorrect change to DynamicTooltip.cpp
* Renamed overloaded show( to dynshow(
* Completely revised copyFile( function.
* All part areas now show kit status, number and names.
* Set version as 1.5.7 rc1

2018-3-9 Will
* Refined Window title names.
* GUI correct when MIDI volume and expression disabled.
* Vector UI tracks changed number of available parts.

2018-3-8 Will
* BugFix: Vector control not working.
  Off by one error :(
* Improved Vector GUI behaviour.
* BugFix: Config GUI was getting out of date.
  New switches and controls not updated with state.

2018-3-4 Will.
* CLI direct access can now read VU levels.

2018-3-3 Will
* Quieted some unused code till it's developed.
* Small improvements to Add and Pad GUIs.

2018-3-2 Will
* Small change to shortcuts.
* Added entry point for dynamic subnote harmonic change.
  No idea how to actually change it though :(

2018-2-28 Will
* Implemented defaults for part author and copyright.
  Normal left button loads, Ctrl + left button saves.
* Implmented shortcuts for add, sub, pad editors.
  Left key - only if enabled.
  Right key - enables and opens.
  Individual voices not done yet.
* Implmented shortcuts for part kit and effects.

2018-2-26 Will
* Added missing attributions to previous commit :(
* Optimised part compute.
  Removed unnecessary memory clearing and made per-part
  temporary allocations general ones.
* Minor code cleanups.

2018-2-25 Will + Kristian
* Merged in effects interpolations from Kristian.
* Changed instrument name font to Helvetica (not bold).

2018-2-23 Will
* Reverted LV2 buffer size change pending investigation.
  was commit: cf7c6e746239e90069a599a966aecbd5ba4f9f6e
* Distortion and Alienwah limits now track preset number.
* Remaining effects limits now track preset number.

2018-2-21 Will
* Implemented note on/off test routines.

2018-2-18 Will
* BugFix: Dynfilter presets not updating GUI :(
* Small adjustment to 'Modular Sines'.
* Further refinements to Dynfilter limits.
* Changed all occurrences of p_buffer to sent_buffer.
  More descriptive and easier to follow in the code.

2018-2-16 Will
* Added 'Modular Sines' to Companion bank.
* Further adjustments to EQ effect controls.

2018-2-15 Will
* Minor tweaks to banks.

2018-2-13 Will
* BugFix: EQ GUI frequency wrongly zeroed.
* Phaser and EQ effect limits done.
* Some effect limits cleanups.
  (more work needed on CLI access)

2018-2-12 Will
* Alienwah and Dynfilter effect limits done.
  (not filter insert for dynfilter)
* BugFix: Phaser d/y wrongly reducing default insert level.

2018-2-11 Will
* Improved bank import error reporting.
* Implemented bank export.
* Chorus and Distortion effect limits done.

2018-2-8 Will
* Started major upgrade to effects limits.
  Reverb completed others begun.
* Code cleanups surrounding effects limits.
* Echo completed.
* BugFix: Segfault on creating new bank (empty string).
* Some small GUI improvements.

2018-2-7 Will
* Some small improvements to 'reads'.
* Corrected wrong dates in Changelog!
  The dangers of copy-paste :(

2018-2-4 Will
* Merged in new limits code.
* Considerable updates to dev_notes.
* BugFix: Importing keymap not updating GUI.
* Further refinements to data read function.
* Small improvements to master reset behavour.
* More doc updates.

2018-2-3 Will
[LIMITS] First refactoring of this.
         Quite a few ommisions.
         Seems to be correct for MIDI-learn
         but may still be some errors.
[LIMITS] Made some corrections and optimisations.
[LIMITS] Last? optimisations.

2018-2-1 Will
* PadSynth 'busy' also reported to the GUI.
* Removed redundant 'apply' code from Part.
* Doc updates.

2018-1-31 Will
* Applied extra safety features when changing PadSynth.
  Attempting to read or write to it at this time gives:
  "Part [n] busy"

2018-1-30 Will
* Master Reset and Stop! now clear the VU meters.
* MIDI buffer full reports to selected destination.
* Some doc updates.

2018-1-29 Will
* BugFix: Part effects not MIDI-learned correctly :(
  This is a quick 'n dirty fix. The whole of the
  limits structure needs refactoring!

2018-1-28 Will
* Made VU still read if very slow part load blocks.
  Need to improve this :(

2018-1-27 Will
* Rationalised PadSynth calls.

2018-1-26 Will
* Removed no longer needed VU ring buffer.
* GUI VU meter display now fully detached :)
* Updated docs.

2018-1-25 Will
* Corrected VU meter update for multi-instance.
* Enabled reading from CLI (direct).
* Detached update system from GUI.

2018-1-24 Will
* Improved VU behaviour - better attack/decay.
  Adjustments no longer made in GUI and will be
  easier to be made available to the CLI.

2018-1-23 Will
* Removed incorrect reference to MIDI event 0xff.
* Padsynth apply no longer uses flags.
* Part clear no longer uses flags.
* Code tidyups.

2018-1-21 Will
* BugFix: CLI abort if query on top list.
* Refinements to thread safe async read.
* Part reads in CLI no longer change GUI part.
* Further refinements to thread safe async read.

2018-1-20 Will
* Minor bank optimisations.
* Started new thread safe async read.

2018-1-19 Will
* Cosmetic changes to panel window.
  Improves clarity and consistency.

2018-1-17 Will
* Added range checks on kits, engines and voices.
* Started work on change current root/bank.

2018-1-13 Will
* Rationalised use of file extensions.
  Especially in Banks.cpp
* Minor doc updates.

2018-1-7 Will
* Removed redundant direct setting GUI LFO frequency.

2018-1-4 Will
* Corrected message for unknown MIDI event.
  Also now as hex and obeys 'Log incomming events'

2017-12-31 Will
* Removed some redundant threadmessage code.
* Listed proposed new root & bank commands.
* Last 2017 bugfix! MIDI-learn block didn't :(

2017-12-30 Will
* Moved all key shifts out of RBP thread.
* Moved master fine detune out of RBP thread.
* Removed (now redundant) RBP thread.
* Updated docs.

2017-12-29 Will
* Revised old config warning.
  Now centred on master window an only
  recognises config files.
* Moved other use of message window to master ui.
* BugFix: MIDI-learn init was killing message window.

2017-12-28 Will
* Reinstated safe version of localpath().
* Applied PATH_MAX patch from debian maintainer.

2017-12-27 Will
* Refactored bank removal code.
* Improved bank import reporting.
* Updated docs.
* Master reset can now clear MIDI-learn.
* Moved panic stop out of RBP thread.
  This will eventually be cleared completely.

2017-12-26 Will
* Removed dependency on PATH_MAX
* Removed inclusion of local path in banks/presets.
* Removed redundant localPath function from MiscFuncs.
* Improved response time finding/displaying manual.
* Completed CLI bank import.
* Moved build number to ConfBuild.h
* Corrected and added instructions to INSTALL.
* More doc updates - I was bored!

2017-12-21 Will
* Implemented import of complete banks.
* Updated docs.
* BugFix: duplicate entry test in wrong place :(
  Wiping out paired .xiz and .xiy in exiting banks.
* More doc updates.

2017-12-16 Will
* Included current manual.
* Yoshimi now looks for specific manual version.
* Set release version 1.5.6

2017-12-15 Will
* Tidied up microtonal reporting.
* Improved MIDI part/channel decoding.
* Implemented breath control enable switch.
* Set version as 1.5.6 rc1.

2017-12-14 Will
* Merged in BSD bugfixes from Tobias
* Changed source location of user manual.
  Separate lines in CMake no longer needed.
* MIDI-learn now has a threshold setting for switches.
* BugFix: More missing GUI messages found :(
* BugFix: CLI not updating scale name or description.

2017-12-13 Will
* BugFix: argp return still wrong for HURD :(
  Tried casting the return int to error_t instead.
* Applied better resolution of splash timeout.
* Bugfix: Importing scales was not updating GUI.

2017-12-12 Will
* Bugfix: argp return type was error_t should be int
* Bugfix: Missing #include <cmath> in WaveShapeSamples.h
* Bugfix: Missing #include <stdlib.h> in CmakeLists.txt
* Possible resolution of splash screen problem.

2017-12-11 Will
* Set max MIDI-learn lines to 200.
* Included current Advanced User Guide.
* Added wildcard for .xiy and .xiz files in FLTK.
* Updated docs.
* Set release version 1.5.5

2017-12-10 Will
* Bugfix: Some loads and saves were leaking MiscMsg.
* Banks Instrument ops now recognise new format.
  Tested for load, save, delete, swap, rename.
* Set version as 1.5.5 rc7.

2017-12-9 Will
* Further refinement to legato fade.
* Improved splash screen behaviour.
* Revised bank slot saving.
  Still some details to correct :(
* Enabled CLI direct access bank slot saving.
* Set version as 1.5.5 rc6.

2017-12-8 Will
* Resolved anomalies with new instrument type.
  GUI name colour reverts to black when cleared.
  GUI name colour updated on saves as well as loads.
  Bank structure identifies .xiy if either/both there.
  Bank entry instrument colours update.
  Loading instruments always looks for .xiy first.
* Set version as 1.5.5 rc5.

2017-12-7 Will
* Made GUI Settings windows consistent.
* .xiy doctype changed to Yoshimi.
* GUI now shows .xiy parts with mid-blue text.
* Set version as 1.5.5 rc4.

2017-12-6 Will
* Implemented extended (.xiy) Instrument saves.
* Set version as 1.5.5 rc3.

2017-12-5 Will
* Reverted change in Cmake linker for tests.
  This may affect BSD so this availability will not
  be mentioned in notes for next release.
* Set version as 1.5.5 rc2.

2017-12-4 Will
* Bugfix: CLI program change not updating GUI.

2017-12-3 Will
* Set version as 1.5.5 rc1.

2017-12-2 Will
* Improved legato fade behaviour.
* BugFix: History not removing files when list full.

2017-11-30 Will
* BugFix: long standing silent legato note :)
  This is an interim solution needs improving.
* Further improvments to legato mode.
  Another old bug found (not fixed yet) :(
* Bugfix: Drum mode not clearing legato.

2017-11-29 Will
* BugFix: Channel switch not loading correctly.
* Added specific older X86 CMake build options.

2017-11-28 Will
* GUI legato mode turns red if drum mode.
* Master reset reloads the saved default state
  if it exists and is set in config.

2017-11-26 will
* Refined legato/keymode code.
* Part code cleanups.
* Minor optimisation for mono/legato renote.
* Removed redundant code from part NoteOn
  and VirKeyboardUI.

2017-11-25 Will
* Improved protection for channel switch.
* Implimented CC 68 - Legato pedal.
* BugFix: CC 68 brace in wrong place :(

2017-11-24 Will
* Channel switcher was activated by Ardour!
  Temporary fix in place.

2017-11-23 Will
* Improved internal message system.
  Now possible to send plain non-blocking
  messages, such as warnings, to CLI & GUI.
* Updated docs.
* Fixed regression. Mixer not updating :(

2017-11-22 Will
* Further refinements to history lists.
  Instruments now included.
* CLI instrument load can use '@' history.

2017-11-20 Will
* Improved GUI & CLI instrument saving.
* Updated docs.
* BugFix: Failed right click on bank window.

2017-11-20 Will
* Small improvement to history lists.
  Ready to include instruments.

2017-11-19 Will
* Simplified history lists.
  Last used is now always top of its list.
* All main file loads/saves offer last used.

2017-11-18 Will
* Note on/off swap now in MusicIO.
* Resolved channel switch Gui issues.
* Consolidated SetSystemValues as NRPN only.
  Still not completely thread safe.
* Updated docs.
* More refinements to CLI.
* Tidied up some MIDI-learn messages.

2017-11-17 Will
* Added error reports to several I/O ring buffers.
* Revised channel switcher.
  Still some GUI anomalies to sort out :(

2017-11-16 Will
* BugFix: New Vectors weren't being saved.

2017-11-15 Will
* Finalised jack part destination changes.
  Vector control now sets these correctly!

2017-11-14 Will
* Refactored indirectTransfers.
  Was 'transfertext' but used for much else.
* Improved jack part destination changes.

2017-11-13 Will
* NRPN direct part control now threadsafe.
  Only NRPN system values to do :)

2017-11-12 Will
* Corrected Vector GUI anomalies.
* Improved CLI part channel change.
* Started work on NRPN direct part access.

2017-11-11 Will
* BugFix: GUI Insert effects failed to update.
* NRPN effect changes now threadsafe.
  Some GUI anomalies to sort out.
* Code cleanups.
* Rationalised system value ranges.
* Updated docs.

2017-11-10 Will
* Code cleanups around incomming MIDI.

2017-11-9 Will
* GUI copy/paste now threadsafe
  but needs much improvement.
* Removed sse from 'BASIC' compiler build options.
* In SynthEngine the build defaults to NOLOCK.
  This means *all* mutex locks are disabled.

2017-11-8-Will
* CLI effects code cleanups.

2017-11-7 Will
* All remaining CLI writes thread safe :)
  but some effect controls don't update GUI
  and code tidying needed.
* Doc updates.

2017-11-6 Will
* Vector GUI writes now thread safe :)

2017-11-5 Will
* Significant re-factor of vector control.
  Stable, but some details to be improved.
* Further refinements to vector control,
  and improved error handling.
* BugFix: MIDI zero velocity not sent to noteoff :(
* Running vectors now correctly update GUI.

2017-11-4 Will
* Vector CLI controls fully thread-safe.
  Some GUI and MIDI ones to complete.
* Corrected JACK / ALSA GUI selections.

2017-11-3 Will
* Restored MIDI volume GUI action.
* Some more Vector controls now thread safe.

2017-11-2 Will
* Major split up of midi controls from audio thread.
* Unification of CC from any source.
* More on unified root/bank/program.

2017-10-31 Will
* Further inprovments to unified root/bank/program.
* Added 'Root_Bank_Program.txt' to dev_notes.
* Corrected anomally with GUI bank list entries.

2017-10-30 Will
* MIDI controllers done for CLI  direct access
  but disabled until rest of system done.

2017-10-29 Will
* Unified root/bank/program change complete
  for CLI direct access.

2017-10-28 Will
* MIDI note on/off routing much simplified.
* Further work splitting up MIDI routing.
  NRPNs partially separated out
* NRPNs can now be completely ignored.

2017-10-26 Will
* Corrected GUI panel anomally when changing parts.
* Started implimenting unified root/bank/program change.
* Applied mutex lock corrections suggested by 'blubee'.
* Corrected implied cast in jackengine.

2017-10-24 Will
* Revised parameters for direct midi controls.
* Virtual keyboard now uses these, so threadsafe.
* Updated control numbers.

2017-10-23 Will
* GUI improvements to mixer panel.
* Direct access to NoteOn, NoteOff, SetController.
* Updated dev_notes/Yoshimi Control Numbers.ods

2017-10-22 Will
* Improved GUI behaviour on part changes.
* More doc updates.

2017-10-21 Will
* Minor adjustments to musl patch from newbluemoon.
* Further code cleanups.
* Doc updates.

2017-10-20 Will
* Doc updates.
* Added missing limits.h include to MiscFuncs.

2017-10-16 Will
* Finalised and cleaned up bugfix code.
* Rationalised GUI updates (only one Fl::check() call).
* set as V 1.5.4.1 release.

2017-10-14 Will
* Bugfix: Main part controls were responding to all
  remote input channels but upper panel rows weren't.
* set as V 1.5.4.1 rc2

2017-10-13 Will
* BugFix: Instrument loading now synchronised.
* CLI enable/disable now updates panel.
* set as V 1.5.4.1 rc1

2017-9-27 Will
* Merged in noboost branch. So no dependency on boost.
  Resolves a long standing very rare segfault.
* A few more tidy ups.
* Included "Yoshimi Advanced User Manual" as a PDF.
  Can be launched from the 'Yoshimi' dropdown menu.
* Set Version 1.5.4 release.

2017-9-24 Will
* Removed orphaned and disabled code.
* Unified coding style
* set as V 1.5.4 rc1

2017-9-23 Will
* Improved part change display behaviour.
* CLI part enable state can now be read as well.
* Changing part enable state updates all of part
  section in main window.

2017-9-22 Will
* Updated cmake policies.

2017-9-21 Will
* BugFix: MusicIO was passing LV2 MIDI to ring buffer.
* Improved example build instructions.

2017-9-19 Will
* Further CLI conversions and code cleanups.

2017-9-17 Will
* Mute now uses the same structure as partonoff.
  Only a few mutex locks left!
* Paste no longer locks, but audio loop lock needed.

2017-9-16 Will
* Removed redundant mutex from OscilGenUI.
* Added check for old config file.
* Improved Bank/Instrument window stacking.

2017-9-14 Will
* Reinstated and improved ALSA MIDI ring buffer.
* Started converting Vectors.

2017-9-13 Will
* BugFix: reset not clearing master bandwidth.
* Master bandwidth added to MIDI controls.
* Master bandwidth now MIDI-learnable.
* Docs updated.
* Corrected MIDI controls tooltips.

2017-9-11 Will
* Improved AddSynth Voice controls code.
* Corrected 'minus' tooltip.

2017-9-10 Will
* Envelopes converted.

2017-9-9 Will
* Corrected NRPN wrong displayed values.
  Actual values were quite correct.
* Replaced splash screen png with svg version.
* Finally got envelope graphs under control.
  Tidying up and full conversion tomorrow :)

2017-9-8 Will
* Most of envelopes transferred.
  Only graph points to do.
* Improved add/delete point controls.
* Updated docs.

2017-9-7 Will
* Completed filter transfer.
* Improved formant tooltips.

2017-9-5 Will
* Corrected last three dates here :(
* Created noboost branch.
[noboost] reverted note-offs to delete.
[noboost] removed all references to boost.

2017-9-4 Will
* Effects transferred to lock free.
  Noticed long-standing anomally with some dynfilter
  control only working on release.
* Filters mostly transferred to lock free.
  Some formant controls not done yet.

2017-9-1 Will
* BugFix: Oscillator phase was screwed up :(
* Removed redundant code from PadSynth UI.
* Preparing Filters for conversion.

2017-8-31 will
* Cleaned up Sys/Ins controls.
* Added cleanup when Ins destination set to 'off'.
* Yet more doc updates :P

2017-8-30 Will
* BugFix: Disabling a part was resetting all controllers.
* Doc updates.
* Sys/Ins effect controls now transferred to lock free.
  But could be improved.

2017-8-29 Will
* All rotary controllers now MIDI learnable.

2017-8-28 Will
* CLI can now save PadSynth sample sets.
* Failure to save PadSynth sample sets now reported.
* Updated docs.
* Removed reundant code.
* Removed unnecessary mutex lock in Pad apply.
* Fixed regression 'apply' in GUI oscillator.
* Oscillator converted to lock-free (phew!)
  Alse corrected ancient anomally where base
  function wasn't changed with 'Use as base".

2017-8-26 Will
* Adjusted logging on memory error merge from Iurie.

2017-8-25 Will
* Removed duplicated effects command from GUI.
* PadSynth conversion completed.
* Fixed regression - AddVoice bend adjust not working.

2017-8-24 Will
* Corrected GUI value for CLI resonance centre freq.
* Resonance converted to lock-free.
* Preparing PadSynth for conversion.

2017-8-22 Will
* More speeling chucks :(

2017-8-21 Will
* Final clean-up.
* Final doc updates.
* Set Version 1.5.3 release.

2017-8-20 Will.
* Improved state saving extension checks.
  This whole area needs looking at.
* Set Version 1.5.3 rc4

2017-8-19 Will.
* Further minor updates to CLI - mostly messages.
* Set Version 1.5.3 rc3

2017-8-17
* Minor correction to CLI vector level.
* CLI now updates most of envelope graph.
  freemode still to do.
* Revised CLI MIDI learn for own context level.
* GUI test reports are now specific to button 2 & 3.
* Set Version 1.5.3 rc2.
* Further small updates to CLI.

2017-8-17 Jesper
* Don't crash when autoconnect "fails" due to preexisting connections.

2017-8-16 Will.
* Doc updates.
* Set Version 1.5.3 rc1.

2017-8-15 Will.
* Updated appdata and moved to metainfo.
* Other doc updates.

2017-8-13 Will + Rob
* GUI DynFilter updates and learns correctly.
* Learn bug sorted properly!
* Code cleanups.
* Doc updates.

2017-8-12 Will
* Added shortform NRPN to shutdown Yoshimi.
  CC 99 & 98 both set to 68 (0x44).
* BugFix: CTRL pressed *after* any mouse click learned.
* Doc updates.

2017-8-11 Will
* Implimented CLI naming of vectors.
* Corrected some CLI help entries.

2017-8-10 Will
* Further improvements to command test list values.
  Hex and Dec shown, and in columns again.
* Expanded CLI DynFilter control to include sys/ins
  but not currently active.

2017-8-9 Will
* Most of DynFilter updates on CLI direct access call.
  Just the filter window itself to do. Difficult :(
* Command test list values now hex and just 2 lines.

2017-8-7 Will
* Part effects now display on CLI direct access call.

2017-8-5 Will
* Master reset no longer needs threadmessage function.
* Further cleanups and doc corrections.
* Started revising sys/ins effects & replacing callbacks.
  This will help make CLI and GUI consistent.

2017-8-4 Will
* Properly integrated all patchset saves.
* Improved patchset load operations & messaging.
* BugFix: segfault if CLI load with garbage filename.
* Fixed regression. LV2 not loading patch sets.
  These are now properly contained, but I forgot to
  update (LV2 only) putalldata :(
* Patched in Jesper's improved Console scroll behavoir.
  New entries now at bottom and always visible unless
  scroll bars moved.

2017-8-3 Will
* BugFix: Insertion effects were always on.
* Minor date corrections etc.
* Removed redundant internal part mute.
  Never activated and partonoff more sophisticated.
* A few more cleanups.

2017-8-2 Will
* Small add/sub memory allocation optimisation.

2017-8-1 Will
* Removed mutex locks from patchset save.
  No longer needed, so patch sets and states
  now save silently.
* Fixed regression. Vectors update 'recent' again.
* Added 'Microtonal Ratio Scale' to examples.

2017-7-31 Will
* Improved config save operations & messaging.
* Minor doc corrections & speeling chocks :)

2017-7-30 Will
* Corrected minor XML LV2 anomaly.
* Optimised 'returnsDirect' access.
* Loading scales from GUI now updates it!
* Added microtonal demos to 'Examples'.
* Console window now monospaced font.
* Scales can now be loaded from histories.
* Doc updates.
* Improved scales load & save operations & messaging.
* Further restructuring of Vectors.

2017-7-29 Will
* Improved vector saving management.
* Reset & state load now update Vector name :p

2017-7-28 Will
* Refactored vector data structure.
* It hasn't been purely nrpn based for a long time!
* Further vector refactoring for overall consistency.
* Updated docs.
* Bugfix: Missing 'break' stopped patchset loads :(
* Vector name now editable and saved internally.

2017-7-27 Will
* Improved state save error reporting for GUI & CLI.
* Tidied master GUI code.
* Bugfix: Reports button not correctly responding.
* doc updates.
* Improved vector loading management.
* Started making vector name editable.

2017-7-26 Wiil
* Resolved Vector display issues.
* More refinements to Vector controls.
* Improved messaging with state loads.
* Fixed non-fatal XML warning messages.

2017-7-25 Jesper
* Bugfix: Fixed segfault from edge cases when float->int
  conversion was very close to zero in formant filter
  transition calculations.
* New formant filter editing tools - visual parameter
  manipulation on the frequency graph, primarily
  mouse-driven.
* New tooltips for the formant filter control knobs and
  amended related tooltips in filter envelopes/LFO's
  to show the differences between formant filters and
  the other types.

2017-7-24 Will
* Started refining loads and saves (state first).

2017-7-22 Will
* Minor optimisations and clarifications.
* Updated man page.

2017-7-21 Will
* Removed some redundant code.
* State load is now 'silent'.
* Implemented lock-free state load & save.
* Fixed potential memory leak in session save.
* Doc updates - of course :)

2017-7-20 Will
* Improved CLI handling of delays from slow actions.
  Has a switch that only releases when action completes.
* More doc updates and corrections.

2017-7-19 Will
* transfertext() now checks GUI exists before sending.

2017-7-18 Will
* Bugfix: Bank dropdown list was showing wrong entry
  on bank root change but actual contents correct.

2017-7-16 Will
* Refinements to CLI.
* Direct access to loading and saving scales done.
  More enhancements planned.
* Updated docs.

2017-7-15 Will
* Completed conversion of CLI config controls.
* Reorganised CLI code.
* Config GUI also converted.
* Reformatted config GUI code.
  It was getting very untidy :(

2017-7-14 Will
* Created new 'config' CLI submenu.
* Converted some 'normal' CLI config controls.

2017-7-13 Will
* All Config limits defined.
* Updated docs.

2017-7-12 Will
* Values can now be corrected for range by the CLI.
* Controls can be set to defaults by the CLI.
* CLI can now test and report 'occupied' CC ranges.
* doc updates.

2017-7-4 Will
* Resolved GUI to CLI miscMsg problem. Back on course :)
  Was due to CLI reporting blocking some 'Resolves' that
  use miscMsg to return text messages.
* Adjusted saved keymap to retain compatibility.
  Internally now starts from zero.

2017-7-3 Will
* Temporarily disabled Jack/Alsa GUI to CLI IDs.
  Cause of strange MiscMsg behaviour :(

2017-7-2 Will
* Config conversion almost done.
  Still some non-fatal anomalies to clear up.
* Updated docs.

2017-7-1 Will
* Config switches converted.
* Config jack & alsa converted.
  Discovered odd behaviour from the GUI with miscMsg.
  Not a disaster but needs to be sorted.

2017-6-29 Will
* Bugfix: CLI history was not being updated.
* Removed empty virtual keyboard menu choice.
* Started conversion of config for direct access.

2017-6-27 Will
* Fixed regression GUI can load full scales again.
* Simplifed GUI scale loading code.

2017-6-25 Will
* Transferred scales to new controls.
* Scale name now the leafname for .scl loads.
* Changed scale 'Comment' to 'Description'.
  matches Scala format better.
* Doc updates.
* Further code refinements.
* Added new scales info in the doc directory.

2017-6-24 Will
* More revisions of CLI help lists.
* Implemented all CLI microtonal functions.
* Updated docs.

2017-6-23 Will
* Added delay to CLI return so most ops complete first.
* Small improvement to Crossfade smoothness.
* Removed redundant & commented out code in PartUI.fl.
* Improved range checks in Part.cpp.
  Also removed redundant kit range checks.
* Fixed key range regression caused by last commit :(

2017-6-22 Will
* Fixed regression kitmode effect select works again.
  Also improved numbering.

2017-6-21 Will
* Revised CLI help menu for greater clarity.
* Implemented CLI list tuning and keymap.

2017-6-19 Will
* CLI can now write or load tunings and keymaps.

2017-6-18 Will
* Tuning error reporting completed.
* Keymap error reporting completed.
* Updated docs.
* Scales code cleanups and optimisations.

2017-6-16 Will
* Added loopback for low priority functions into 'returns'.
* Direct access writing now possible for all scale data.
* Improved scales error reporting.
  More to do.
* Updated docs.

2017-6-12 Will
* Further refinements to scales accuracy
  (no longer needing doubles)
* Full XML float compatibility with ZynAddSubFX.

2017-6-11 Will
* Improved scales compatibility with old files/ versions.

2017-6-9 Will
* BugFix: miscMsgPop wasn't checking index range.
* Loading patch sets always zeros 'Solo' channel number.

2017-6-8 Will
* BugFix Loading scales wasn't updating name/comment.
* Direct access - more scales controls available.
* Direct access scale loading in place.

2017-6-7 Will
* Scales no longer suffer from cumulative errors :)
* Removed some (now unnecessary) mutex locks.
* Direct access tunings and keymaps now CSV,
  and reformatted to standard scales.

2017-6-5 Will
* Improved accuracy of scale number<=>text conversions.
* Added "Musical Scale.odf" to 'doc'.

2017-6-4 Will
* Tunings and Keyboard map implemented.
* Most Scales controls now available to direct access.
* Added new Scales.txt doc to 'dev_notes'
* Updated Yoshimi Control Numbers.ods file.

2017-6-3 Will
* Made Invert center key status clearer.
* Identified more scales controls ready for direct access.
* More doc updates.

2017-6-1 Will
* More part map optimisations.
* Part maps now double buffered.

2017-5-31 Will
* Reorganised part map setting to remove multiple calls.
* BugFix: Reverse scale centre was being set as type bool.
* BugFix: Scale ratio values were limited to 127.

2017-5-30 Will
* Improved error traps and reporting.
* Set default full XML saving to 'off'.
  Done for previous consistency.

2017-5-28 Will
* Revised Scales GUI layout.
* Added sane limits to key maps.
* Discovered XML saving anomaly so created new Config switch.
  Forces *all* data to be saved when set.
* dev_notes updates.

2017-5-26 Will
* Started implementation of CLI scales access.
* BugFix: neither .scl or .kbm were checked for no file :(

2017-5-24 Will
* BugFix: LV2 state restore was not setting partmaps.
* Yoshi can now work with both CLI and GUI disabled.
* Doc updates.

2017-5-12 Will
* Merged in Robs SubSynth Overtones/Legato fix.
* Finalised all code and docs for release.
* Set version 1.5.2

2017-5-11 Will
* Reset all controllers now clears the portamento switch.
* Added SubnoteUI correction from Rob.
* Minor change to saved Midi-learned files.
  Supresses artificial top bit when saving, making file more
  understandable, but loading restores it for learn comparisons.
* More AddSynth Voice & SubSyth switches learnable.
* Updated docs.

2017-5-9 Will
* BugFix: Modulator amplitude envelope wasn't enabling.

2017-5-8 Will
* Made Add Voice & Sub filter enables learnable.
  Now labelled as 'On'.
* Removed unnecessary Gui checks from Add & Sub.

2017-5-7 Will
* Improved Midi-learn loading behaviour.
* Gui Updates no longer called from synth.
* Midi-learnable switches now have colour IDs.
* Set master as 1.5.2 rc2
* Updated docs.

2017-5-5 Will
* More 'switches' Midi-learnable:
  AddVoice enable and modulator selection.
  All engine stereo and octave.
* Set master as 1.5.2 rc1
* Updated docs

2017-5-4 Will
* Small alteration to Andrew's State Changed patch.
  This catches controls that still write direct.

2017-5-2 Will
* Fixed Gui anomally when loading states with Midi-learn.
  The way we fetch Gui updates needs improving greatly.
  Currently we use the VU timer and call across from synth.
* LV2 state now includes Midi-learn data.

2017-5-1 Will
* State load now correctly updates main window title.
* More float -> int range adustments
  especially Midi-learn limits and conversions.

2017-4-30 Will
* Improved float -> int conversions.
* BugFix: some of the new controls had the wrong limits.

2017-4-29 Will
* Corrected some Gui engine enable/colour anomalies.
  Needs more work to rationalise duplications.
* Enabled engine switches for Midi-learn.
* Enabled some controllers for Midi_learn.
  pan width
  bandwidth depth
  pitchwheel range
  portamento time
  portamento time stretch
  portamento threshold
  proportional rate
  proportional depth
* Updated limits
* Small adjustment to controllers window.

2017-4-28 Will
* Fixed dynamic tooltip margins at 3 for all FLTK 1.3.x.
  May reinstate the margin setting at a later date.
* Small change to crossfade example.

2017-4-23 Will
* Reverted Midi-learn Gui change again
  It was just moving the problem to any window that was open :(

2017-4-22 Will
* If State file has Midi-learn data it closes the window.
  This evades the issue rather than solving it :(
  However no other load source shows the problem.

2017-4-21 Will
* Reverted Midi-learn Gui change - caused other problems.

2017-4-20 Will
* Improved handling of Vectors in state load
* Loading large Midi-learn lists was overloading Gui
  so reduced Gui update rate.
* Misc image updates.

2017-4-18 Will
* Corrected AddSynth sound/noise display.
* Included AddSynthVoiceList in new controls method.
* Midi-learn data added to saved state file.

2017-4-17 Will
* Implemented Gui change can redraw *after* command set.
* Transferred AddSynthVoice to new control method.
* Updated docs.
* Transferred SubSynth to new control method.
* Fixed regression - scroll wheel had stopped responding.
* More doc updates.

2017-4-16 Will
* Part 'kit' is no longer ORed with 32 for some controls
  instead 'insert' is set to 32 for these.
* Added more error checks and warnings.
* Updated docs.
* Increased max buffersize to 4096 frames.
* Fixed regression - Cli had lost part effect control :(

2017-4-15 Will
* Implemented Gui access to 7 bit NRPNs.
* Revised Midi-learn window.
* Corrected some Cli numbering.

2017-4-14 Will
* Revised Gui new instance selection.
  Only 1 menu entry needed now.
* Revised Midi-learn min/max - now percentages.
  Resolution is now 0.5% :)

2017-4-13 Will
* Revised Cli access to Midi-learn.
* Implemented 7bit NRPNs (not Gui changeable).
* Updated docs.
* Bugfix: Loading Midi-learn files was setting learn mode.
* Bugfix: CLI error when changing Midi-learned channels.

2017-4-9 Will
* Bugfix: Wrong size buffer used for jack audio
  causing overwrites if internal < nframes.
* Set version 1.5.1.1

2017-3-30 Will
* Finalised all code and docs for release.
* Set version 1.5.1

2017-3-29 Will
* Edited ccmake option names for more logical sequence.
* Created INSTALL_CUSTOM info file.
* Removed unused, and commented-out code.
  No fuctional changes.

2017-3-26 Will
* Corrected anomaly with some float to bool conversions.
  Changed varable in 'interchange' to make this clearer.
* Activated Midi-learn for portamento enable & rate.
* Set master as 1.5.1 rc5

2017-3-22 Will
* Doc updates and moves ready for release.
* Added two new instruments to Will_Godfrey_Companion
* New splash image included in Utils.
* Merged in jack latency fixes from Rob.
* Re-instated '03' Neon ccmake option.
* Doc updates - again!
* Set master as 1.5.1 rc4
* It's ohh three not zero three !!!
  Now done right.

2017-3-22 Jesper
* Master window: Added subclassed Fl_Menu_Bar which only draws the bottom border.
  Now it is not necessary to use negative coordinates to hide the edges.
* VUMeter no longer swallows all shortcut/keyboard events.
* Added missing hotkeys/mnemonics and fixed conflicting ones.

2017-3-21 Will
* Added correction for startup part connection status from Rob.
* Set master as 1.5.1 rc3
* Readjusted main menubar.
* Removed '03' from Neon ccmake options.

2017-3-21 Jesper
* SubSynth ui: persistent margins for the harm. sliders + non-clipped labels
  Adjusted some misaligned/off-center widgets and added forceH tooltip

2017-3-20 Will
* Bugfix: setExtension got one case wrong.
* Bugfix: State load wasn't setting partmaps.
* Small adjstment to Insertion Effects tab.
* Set master as 1.5.1 rc2

2017-3-20 Jesper
* Reverted min/max button style and relative positions
* Reverted mistakes: wrong tab selected, perceptual spinner size
  and moved button grid one pixel down to huge effect.

2017-3-19 Jesper
* Bugfix: stored window positions were read with wrong buffer size
* Visual: menu bar positioned left of window + overlap by frame beneath
* Even alignment and distribution of widgets in MasterUI & PartUI
  Exact centering required resizing effects windows by 1 pixel
* Tooltip fixes in MasterUI and PartUI
  one inconsistent description and some inconsistent capitalisation.
* Renamed m-R-M to Set-R-Set and placed the buttons next to their spinners

2017-3-19 Will
* Bugfix: Rotary controls were making pairs of calls.
* Installed new splash screen and updated notices.
* Set master as 1.5.1 rc1

2017-3-18 Will
* BugFix: Direct access Eq.T. dial deactivated in error.
* Implemented forgotten direct access subsynth bend and offset.
* Updated docs.

2017-3-17 Jesper
* AddSynth gui - sync voice list when changing detune type
* AddSynth section labels now consistent with the other synths.
* Minor graphical corrections - overlapping margins etc.
* Bugfix: Sliders behaved incorrectly when min>max
  specifically when using control-mousewheel to change value

2017-3-17 Will
* Part naming now goes through ring buffers.
* BugFix: Recent state loading failed
  due to missing lines in ParametersUI.fl
* Small adjustments to messageing.
* State reload now clears all parts before loading new ones.

2017-3-16 Will
* Bugfix: part volume was not being activated on load
  but only if the saved value was 95! There was a similar
  less important issue with panning.
* Small optimisation in Gui freemode enable switch.

2017-3-15 Will
* Added correction from Jesper to tooltips code.
* Direct access now enables envelope freemode in Gui
  but still doesn't do redraws.

2017-3-14 Will
* Updated auto window position control.
* Removed some auto window opens due to conflicts.

2017-3-13 Will
* Enabled Gui updates for dynfilter controls 7,8,9.
* Doc updates.

2017-3-12 Will.
* Updated /dev_notes/Effect_Inserts.txt
* Removed boost dependency based on ideas from Rob.
* Made EQ reporting more human-readable :)
* Corrected EQ band selector reporting/adjustment.
  It's not a parameter.
* Reverted boost change pending further investigation.

2017-3-12 Jesper
* Bugfix: Segfault from tooltip text handling in slider
  when creating new instances of yoshimi.
* Bugfix: All dials on the EQ effects can now be midi-learned.

2017-3-12 Will
* Added more reliable way of detecting Midi-learn NRPNs.
* Bugfix: Splash was ignoring switch settings :(

2017-3-11 Will
* Splash timeout is longer and doesn't block user.
* Fixed regression - exit was always claiming config changed.
* Fixed regression - wrong font sizes in 'settings'.
* BugFiX: Cli wasn't seeing value for freemode X offset.
* Bugfix: Midi-learn led didn't work if channel set to all.
* Version colour in Splash window now defined as RGB.

2017-3-10 Will
* Monitoring incoming CCs switch now saved in config.
* Implimented 'Open learned editor window' switch.
  Also saved in config.

2017-3-9 Will
* Improvements to Cli part limits.
* Successful Midi-learn now opens editing window.
* PadSynth limits done.
* Reduced internal multiplier for all limits.
  Just one went over short int size :(
* Small optimisation in Controllers limits.
* Updated docs.

2017-3-6 Will
* Cli limits now report the full name as well as the values.
* Bugfix: Cli Add/Sub text not identifying bend & offset.
* AddSynth limits done.
* Doc additions and corrections.
* SubSynth limits done.
* Corrected wrong AddSynth coarse detune type.
* Added 'solo' to limits.
* Optimised limits code in SynthEngine.

2017-3-5 Will
* Controller & Midi control limits done.
* Complete limit definitions for main & part include type.
  i.e. integer/float & whether midi learnable.
* Doc updates.
* Bugfix: missed a couple of 'break' statements in a switch.
* Added a special case for enable default on part 1.

2017-3-4 Will
* Merged in Jesper's latest tooltip improvements.
* Voice list panning now syncs random LED in main window.
* Updated direct access doc.
* Corrected last few dates in this file :(

2017-3-3 Will
* Changed confusing naming referring to voice list vibratto.
  Also improved comment.
* Improved float/int and float/bool casts in interchange.
* Gui Addsynth base parameters now go through ring buffers.
* Reinstated Addsynth base random pan button behaviour.
* Reinstated random pan button behaviour to all others.

2017-3-2 Will
* Main part limits done (not controllers)
* Master limits done.
* Bugfix: Gui changing available parts requered two clicks.
* Fixed new regression. Cli was never just reading values.
* Gui LFOs now go entirely through ring buffers.

2017-3-1 Will
* Started identifying default and limit values for part.
  Cli direct access uses "lim" instead of value and type.
* Small adjustment to part label display.

2017-2-26 Will
* Fixed instrument background colours.

2017-2-24 Will
* Added ARM options to CMakeLists.txt
* Restored commented out AdNote cubic interpolation
  for future examination (currently would segfault).
* Updated copyright notices and dates in various files.

2017-2-23 Will
*Merged in Rob's live LFO controls.

2017-2-21 Will
* Merged  in Jesper's latest tooltip additions.
* Minor change to freemode Envelope text to remove overlaps.

2017-2-20 Will
* Remaining Cli inputs converted.
  I hope!

2017-2-19 Will
* Bugfix: Midi-learn wasn't reloading the correct ranges.
* Found more Cli numbers to adjust :(
* Started changing Cli *input* numbers to match Gui ones.
* Got as far as 'commandPart'.

2017-2-18 Will
* Vectors now soft-load :)

2017-2-17 Will
* Cli effect presets now numbered from 1.
* Improved Cli listing of effects/presets.
* Bugfix: Solo wasn't seeing 'Loop' when reloading.
* Bugfix: Mute not cleared if patchset load failed.
* Cli can load patchsets and vectors from list numbers.
* Cli loading vectors updates the Gui.

2017-2-16 Will
* Improved readline behavour.
  Still needs more work - sometimes multiple prompt lines!
* Converted reported Cli numbers to match Gui ones.
  May have missed some :(
  Entries still zero based.

2017-2-13 Will
* Spash screen onptimisations.
* Small Fadeout improvement.
* Doc updates.

2017-2-12 Will
* Separated out temporary Gui Write -> Read per section.
  This enables us to do conversions section by section.
* Improved Cli messaging.
* Re-implemented silent panic stop.
* Re-implimented soft master reset. Hopefully all OK now.

2017-2-11 Will
* Reverted unsafe changes from build 952.
* Small optimisation in main audio loop partonoff read.
* A few Gui tidy-ups.
* Mixer as well as main window now show current patchset.
* Cautious 2nd attempt at just soft patchset change.

2017-2-9 Will
* Global and part keyshifts now go through ringbuffer.
* Code tidy-ups and improved comments.
* Bugfix: Part kitlist wasn't deactivated on start.
* All sources now use ringbuffer to load patchsets.
* Bugfix: Segfault if reset from CLI while GUI running.

2017-2-8 Will
* Commented out redundant code from LV2.
* Added mlock to all ring buffers.
* Ensured all locked pages unlocked on exit.

2017-2-7 Will
* First trial of async MIDI buffer.
* Changed miscMsg from mutext to semaphore.
* Bugfix: miscMsg buffer not being cleared.
  Only when no GUI. That was supposed to get them!
* Bugfix: Return messages killed for CLI when disabled
  for Gui.

2017-2-4 Will
* Changed interpolation for part volume and pan
  so no more zipper noise.
* Removed unused and commented out code.
* Corrected code copyright and 'Modified' dates.
* Bugfix: FLTK choice windows gave "yes" on Escape.
* Bugfix: Regression when loading vectors from CLI
  would crash if no channel given :(
* Bugfix: GUI not updated on loading vector file.

2017-2-3 Will
* Applied AddSynth Voice tooltip patch from Rob.
* Main volume now interpolated. No zipper noise :)

2017-2-2 Will
* Midi learn files now include the text of the
  command name for each line.
* Removed remaining forced 'part enable' except in part.
* Improved and extended partonoff options.
* 'Set part to default' now uses new method.
  Direct CLI access and the GUI now do this silently.
* Updated docs.

2017-2-1 Will
* Corrected NRPN warning message.
  nHigh had always been reported wrongly :(
* Corrected GUI activity light error.
* Midi-learn can now operate in place for LV2.
* Updated docs.

2017-1-31 Will
* Small clean-up in GUI panel controls.
* Removed unnecessary callback in GUI part kitlist.
* Midi-learn NRPN's done, but some non-harmful GUI
  activty light errors.

2017 - 1 30 Will
* Initial prep for midi-learn NRPNs :)

2017-1-29 Will
* Bugfix: Some limits wrongly set for midi-learn.
          Revised defaults settings.
* Bugfix: More wrong limits :(

2017-1-28 Will
* Merged in Jesper's edit button in AddSynth voice list.
* Adjusted positions/sizes to match general style.
* Made other style adjustments to AddSynth GUI.
* Set right click closures in bank GUI - long overdue.
* Changed highly confusing code window names in bank GUI
  so they match up with everything else!
  bank -> instrument
  root -> bank
  path -> root

2017-1-27 Will
* Transferred most CLI main and part level controls to
  new method and added in 'solo' and 'detune'.
* Changed resolve thread's timer to 60uS.
* Corrected GUI max parts display anomaly.
* Added missing 'c8' in GUI voice list :(

2017-1-26 Will
* Modified splash screen creation utility and files and
  made them formally available in a new 'Util' directory.
* Another attempt at error checks for attempt to access
  kit when not in kit mode. Think it's right now :)
* Commented out some redundant code.

2017-1-23 Will
* Channel switcher/Solo now ignores zero in loop mode.
  It responds to an on/off pedal press but not release.
* Added instrument "Smooth Organ" to "Companion" set.
* Added error checks for attempt to access kit when not
  in kit mode.
* Reverted new error check - it was wrong :(

2017-1-20 Will
* master: pulled in corrections and upgrades from
  (no longer) brokenReset :)
* Corrected dates in this file!

2017-1-20 Will
* brokenReset: CLI stop and reset now use direct access.
* Improved CLIresolvethread flag system.
* All master resets now handled via CLIresolvethread.
* Set up proper Init function for InterChange.cpp
  Threads could fail to start if poor general init.

2017-1-19 Will
* brokenReset: removed 'UpdateConfig' from 'resetAll'
  This seems to conflict with 'UpdateMaster'.
* Clearing config tab 4 now integrated into
  'update_master_ui' at GUI level.

2017-1-18 Will
* Temporarily made key pressure do channel pressure.
* Made minor improvement to pitch wheel handling.
* Transferred master GUI controls to new method.
* Improved direct CLI to GUI Pad params apply.
* If audio thread muted incoming Midi now ignored.

2017-1-15 Will
* Updated app-data file.
* Added French translation to yoshimi.desktop.in
  from Olivier.
* More general doc updates/corrections.

2017-1-14 Will
* Corrected Midi noteon velocity zero action and made
  noteoff command more obvous!
* Implemented Midi controlled system reset.
* CC 1/11/71/74 now update Midi controls window.

2017-1-13 Will
* First experiment unifying alsa/jack/lv2 Midi input.

2017-1-12 Will
* Improved reliability of window positioning.
* Midi learn window now remembered.
* Midi learn messages now placed by relative control.
* AddSynth voice and voice list now fully in sync :)

2017-1-11 Will
* Improved GUI part label and colours sync.

2017-1-10 Will
* Improved GUI part/mixer synchronisation.
* Added error check for out of range part numbers.
* Updated docs.

2017-1-8 Will
* Transferred main GUI part controls to new method.
* Enabled GUI control of Modulation, Expression etc.
* Updated 'Controllers' tooltip.

2017-1-7 Will
* Bugfix: CLI direct access not setting audio destination.
* Bugfix: Mixer GUI returning wrong part numbers if > 16.
* Bugfix: Mixer GUI volume & pan controls not responding
  to CLI when displaying different parts to main control.

2017-1-5 Will
* Removed redundant startup messages from splash screen.
* Exposed the following to Midi learn and direct access.
  Modulation
  Expression
  Filter Q
  Filter cutoff
* Created new GUI window for these.
* Updated docs.

2017-1-4 Will
* Bank tag (.bankdir) now aways contains the Yoshimi
  version number from when the most recent instrument
  was saved to it, or when the bank was created.

2017-1-3 Will
* Added part number to invalid kititem  warning.
* Midi now recognises channel aftertouch.
* Prep for NRPN Midi learn.
* LFO titles no longer overlap C/P.

2017-1-2 Will
* Enabled MIDI learning of pitchwheel.
  Comes in as CC 640 but seen as 128.
* Optimised Midi learn editing to reduce line moves.

2016-12-30 Will
* Improved layout of Filters GUI insert.

2016-12-27 Will
* doc updates and corrections.
* set version to 1.5.0 M - no code changes.

yoshimi 1.5.0

2016-12-17 Will
* Added warning for undefined kits in Midi learn.
* Finalised all code and docs for release.
* Set version 1.5.0

2016-12-16 Will
* Changed Midi learn spinboxes to number entries.
* Adjusted Midi learn window dimensions.
* Corrected tooltips, spellings and acromyms.
* Set version to 1.5.0 rc5

2016-12-15 Will
* Changed virtual keyboard key map labels and tooltips.
* More doc updates.
* Set version to 1.5.0 rc4

2016-12-13 Will
* Midi learn can now be cancelled.
* Set Yoshimi (instance) in midi-learn message windows.
* Corrected tooltip for oscillator harmonic randomness.
* More doc updates.
* Set version to 1.5.0 rc3

2016-12-12 Jörn
* More tooltips updates.
  Distortion
  Phaser
  Chorus
  Reverb
  Echo
  System sends
* Set version to 1.5.0 rc2

2016-12-12 Will
* Doc updates.

2016-12-11 Will
* Implemented message window for midi learning.
* Corrected GUI access to midi-learn general opps.
* Set version to 1.5.0 rc1

2016-12-10 Will
* Bugfix: CLI was trapping the wrong midi-learn control.
* CLI now change midi-learn mute, limit, block switches.
* Added load/save messages to midi-learn.

2016-12-9 Will
* Bugfix: CLI load midi-learn from list had missing return.
* Implemented CLI midi-learn line & list removal.
* CLI can now list individual midi learn lines in detail.
* Sent midi-learn general ops through ring buffer.
* CLI can now change midi-learn CC, chan, min, max.

2016-12-8 Will
* Implemented 'activity' LED for midi-learn.
* CLI history lists now numbered.
* Implemented CLI midi-learn load & save.
* Updated docs.

2016-12-7 Will
* Added new file to dev_notes: System_Values.txt
* Added list file leafname to midi-learn window title.
* Updated docs.

2016-12-6 Will
* Started implementing CLI access to midi-learn.
  Also replaced 'changeLine(' with 'generalOpps(' as it
  is more appropriate now.

2016-12-5 Will
* Small optimsation in crossfade.
* Tidied up code in Interchange and MIdilearn.
* All sliders/knobs mid-learnable except 'Controllers'.

2016-12-5 Jörn
* More tooltips updates.

2016-12-5 Will
* Bugfix: midi-learn scroll bar wasn't working.
* Most sliders/rotary controls now available to midi-learn.

2016-12-4 Will
* Implemented full midi-learn save, load/recent.
* Set windows of vectors and midi-learn to Yoshimi defaults.
* Simplified history type selection in parameters window.
* Bugfix: segfault clicking empty parameters window :(
* Updated docs.

2016-12-3 Patch from : Alexander
* Bugfix: state load wasn't setting keyshifts.

2016-12-2 Will
* Started defining a standardised limits routine.
  This will return min, max, default for any control.
* Bugfix: LV2 was trapping unknown CCs instead of allowing
  them to be passed on to midi-learn!
* More work on limits.

2016-12-2 Merge from : Jörn
* Extensive tooltip upgrade dynamically giving real values.
* Some code style consistency adjustments.

2016-11-30 Will
* First draft of midi-learn saving.
* Bugfix: Had to remove fltk midi-learn warning.
  It goes into a loop on spinboxes :(
* midi-learn load and save both working with default name
  "testmidi" in /home/{user}.

2016-11-29 Will
* Corrected anomaly when changing midi-learn channel numbers.
* Changed 'doublefreqtrack' to 'freqtrackoffset'.

2016-11-28 Merge from : Jörn
* Added button to filter tracking, offsetting range for 0 200%.

2016-11-27 Will
* midi-learn menu changed to buttons.
* midi-learn clear all implemented.
* Running learned controls can now go 'in_place' for LV2.

2016-11-26 Will
* Small midi-learn / Interchange optimisations.
* Direct access global fine detune now goes through ring buffer
  to stop Xruns - particularly with midi-learn.
* Enabled midi-learn of part effect sends.
* BugFix: reinstated direct control of effects.
  GUI not updated :(
* Enabled midi-learn of effects.
* Effects GUI now updated for all except some dynfilter knobs.

2016-11-25 Will
* Implemented the 'delete' function in midi-learn.
* More doc updates!

2016-11-24 Will
* Enabled all midi-learn editors except CC and channel.
* All midi-learn editors now working :)
* Bugfix: Odd control combinations segfaulted - cured.
* Bugfix: Curing old bug in direct access that segaulted on
  invalid kit access stopped all access to kits. Now done.
* Doc updates.

2016-11-23 Will
* Adding new learned lines now fully updates to the Gui.
* Removed test button.
* Number of lines temporarily limited to 128.

2016-11-22 Will
* Enabled midi-learn from CLI direct access.
* Normal CLI can also list current learned lines.
* Implemented (forgotten) AddSynth direct -> gui envelopes
  but still not freemode.
* Updated docs.

2016-11-21 Will
* Partially set up routing for midi learn messages.
* BugFix: Wrong ID for kits allowed part messages to drop
  through causing a segfault.
* Some optimisations in Interchange.cpp
* Filters and envelopes can now be midi-learned but envelopes
  don't update the GUI.

2016-11-20 Will
* Midi learn window now accessible but non-functional.
* Midi learn Gui now has some internal test structure.
* Updated docs.
* Resolved issue with learned controls not all updating :)

2016-11-19 Will
* Made a few corrections and extensions to midi learn.
* Started documenting this.
* Bugfix: reverted change that had killed midi learn :(
* More midi learn refinements.
  Tested limits & status (but no interface yet).
* Created potential GUI based on part kits.

2016-11-18 Will
* Started midi learn. Basic entries in place - not active.
  LV2 behaviour not tested yet.
* Bugfix: Vector window wasn't updated on part change.
* Many controls now midi learnable - can't be deleted.

2016-11-16 Will
* Added 'CoolSound' demo vector definition file to examples.
* Small change to ID GUI controls as MIDI-learnable.
* Updated docs.

2016-11-13
* Direct -> gui filter done (not dynfilter).
* Direct -> gui envelope basics done (not freemode).
* Updated and corrected docs.

2016-11-12 Will
* Bugfix: direct filter gain was changed by wrong control.
* Started direct -> gui filter control.
* Updated docs.

2016-11-11 Will
* Finalised CMake ncurses correction from Giovanni.
* Add more explanatory detail to earliar changes made to
  Bank/Program change in MusicIO.cpp
* Re-instated 'in place' for jack freewheeling. Wasn't in use
  when program load issue arose :(
* Small optimisation to drum mode note base frequency.

2016-11-7 Will
* Improved crossfade dynamics.
* More docs.
* Added 'CrossFade.xiz' instrument to 'examples' files.
  Included 'CrossFade.txt' description.
* Added compiler switch for Note-On time reporting.
  Needs 'Log Load times' checked in settings.

2016-11-6 Will
* Enhanced part onoff control for internal routines.
    0 = off
    1 = on
    2 = inhibit and store last
    3 = restore last
* Direct -> gui LFOs done.

2016-11-5 Will
* Direct -> gui part kits done.
* Direct -> gui part system sends done.
* Direct -> gui resonance graph done.
* Corrected errors in docs.

2016-11-4 Will
* Direct -> gui oscllator done.
* Bugfixes: some oscillator direct access errors :(
* Updated docs.
* Direct -> gui resonance mostly done (not points).
* Minor direct access optimisations.

2016-11-1 Will
* Cmake fix: nucurses now compulsory, but ncursesw optional.

2016-10-30 Will
* Implemented kit item crossfades (in pairs).
* A couple of small bugfixes on the new crossfade.
* Docs updated.

2016-10-29 Will
* Microtonal GUI now only needs 'Apply' button on text fields.
* Setting an invalid root now leaves root and bank unchanged.
* First time bank root IDs now start at 5 spaced 5 apart.
* Added '*' to current root/bank in CLI lists.

2016-10-28 Will
* Separated key shift from main tuning.
* Oops - got that wrong :(
* Microtonal optimisation using a key map table - better!

2016-10-27 Will
* Direct access Bugfixes:
  Oscillator waveshape parameter read returned wrong result.
  Addsynth voice would crash if addsynth GUI not seen.
  Subsynth hamonics GUI slider move reversed.
* Revised GUI data sending to allow reads as well as writes.

2016-10-26 Will
* Started separating out CLI replies from main direct entries.
* Completed separation up to voice level.
* All done!

2016-10-24 Will
* Implemented mising direct modulator 440Hz switch.
* Completed direct -> gui addsynthvoice.
* Updated docs.

2016-10-23 Will
* Bugfix: direct -> gui 440Hz wasn't correct for sub/pad.
* direct -> gui addsynthvoice done apart from modulators.

2016-10-22 Will
* Added Loop mode to Solo feature.
* direct -> gui padsynth completed.
* Updated docs.

2016-10-21 Will
* direct -> gui part kit mode & drum mode done.
* direct -> gui addsynth main completed.
* direct -> gui subsynth completed.
* Updated docs.

2016-10-16 Will
* Completed direct gui system/insert effects.
* More done on direct gui part.
* Gui tooltip correction.

2016-10-15 Will
* Changed GUI channel switcher name to 'Solo'.
* Corrected GUI anomalies with channel switcher.
* New Solo.txt in doc.

2016-10-14 Will
* Moved vectors entry to its own button.
* Rearanged icons.
* Added channel switcher to 'Patch Sets' files.
* Moved Channel switcher GUI control from config to Mixer Panel.
* Added channel switcher controls to direct access.
* Updated docs.

2016-10-13 Will
* Direct gui part base controls mostly done.
* Doc updates.

2016-10-12 Will
* Completed direct gui main controls.
* Starting to populate direct gui part level controls.
* Updated docs.
* Direct gui Add, Sub, Pad vol/vsense/pan controls done.

2016-10-11 Will
* Proved direct gui updates correct for main & part controls :)

2016-10-10 Will
* Ringbuffer size corrections.
* Docs punctuation corrections.
* Started to implement direct access -> gui updates.

2016-10-9 Will
* Gave direct access CLI & GUI independent 'from' ring buffers.
* Improved direct access data transfers.
* Small correction to Vector GUI.
* Improved simple message system.

2016-10-8 Will
* Direct vector access almost complete.
* Updated docs.


2016-10-7 Will
* Small corrections to GUI.
* More work on direct Vector access.
* Updated docs.

2016-10-4 Will
* Started implementing direct access to Vectors.

2016-9-28 Will
* Added more info to /dev_notes and /doc.
* Added three new instruments to "Companion"
* No code changes.

2016-9-26 Will
* Bugfix: AddSynth Mod Amp Env enable now works.
* Applied Jespers batch to make scripts bash/dash compatible.
* Corrected and updated docs.

2016-9-25 Will
* Temporarily reverted actual splash screen to original.

2016-9-24 Will
* Merged splash updates from Jesper.

2016-9-23 Will
* Removed duplicate enable Freq Filter command.
* Bugfix: All AddSynth osc commands were going to the modulator.
* Upgraded and tested build instructions.
* Updated docs.

2016-9-22 Will
* Bugfix: direct access SubSynth Freq Env En was quite wrong :(
* Updated docs.

2016-9-21 Will
* Implemented direct access for AddSynth (not fully tested).
* Setting direct access type bit 0 now only echos byte stream.
* Updated docs.

2016-9-19 Will
* TEMPORARY fix: pad apply parameters wasn't working headless.
  Should probably use a list, not single integer.

2016-9-18 Will
* Implemented Oscillator direct access.
* Updated and corrected docs.
* Small correction to Resonance.
* Minor code optimisations.

2016-9-17 Will
* CLI now strips trailing spaces.
* Implemented PadSynth direct access base controls.
* Updated docs.
* Implemented Resonance direct access.

2016-9-15 Will
* Bugfix: direct access wasn't updating SubSynth overtones.
* Replaced HTML version of control numbers with text version.
* Bugfix: GUI wasn't sending kit number on envelope freemode.
* Optimised some direct access code.

2016-9-11 Will
* Further updates to docs
* New HTML copy of "Yoshimi Control Numbers".
* No code changes.

2016-9-10 Will
* Completed direct access envelope free mode. Oh what fun :(
  Switching from fixed to free and back still to be finalised.
* Revised docs.

2016-9-9 Will
* Revised direct access, now needs 8 unsigned chars.
* Implemented envelope direct controls (not free mode yet).
* Updated docs.
* Implemented LFO direct controls.
* Direct access now recognises floating point 'value'.
* Updated docs.

2016-9-8 Will
* Applied spelling patch from Jaromír Mikeš
* Added warning to dev_notes/Direct_Access.txt
* Now identifies SubSynth bandwidth envelope.

2016-9-5 Will
* Setup for next master version.

yoshimi 1.4.1

2016-9-5 Will
* Changed three instrument patches to the Gzip compressed form.
* If readline can't read its history file an empty one is created.
* Finalised all code and docs for release.
* Set version 1.4.1

2016-9-4 Will
* Added two new sounds to Will_Godfrey_Companion,
  Thin Trem Pipe & Pulse Reed.
* Updated docs for next release.
* No code changes.

2016-9-3 Will
* Regression: Part volume knob sent mixer slider in opposite direction.
* Removed redundant code from Config.
* Removed Tests directory.
  There are much more sophisticated test files now!
* Set version to 1.4.1 rc7
* Bugfix: Listing banks from CLI was enabling all possible ones :(

2016-9-2 Will
* Rationalised max & min key limits to remove overlap - and silence!
* Removed redundant threadmessage tests.
* Minor optimizations to threadmessage process.
* Reporting GUI commands now a build option.
* Set version to 1.4.1 rc6

2016-9-1 Will
* Bugfix: Threadmessage was issued at startup (SynthEngine defaults)
  before threadmessage routine fully initialsed.
* Set version to 1.4.1 rc5

2016-8-29 Will
* Changed priority settings so that adjustment is specific to LV2.
* Pushed program loads out of RT prio completely.
* Added CLI to channel switcher control.
* Updated docs.
* Set version to 1.4.1 rc4

2016-8-28 Will
* Bugfix: Parts failed to load from Bank window if part MIDI
  number was not the same as the part number (MOD 16).
* Vectors now fully obey channel switcher in 'Row' mode.

2016-8-27 Will
* Bugfix: If Startup had to change MIDI or audio engines it didn't
  set configChanged, so change was made permanent without warning.
* Commented out unused code in Config.
* Bugfix: 'Reset' wasn't clearing channel switcher GUI.
* Made channel switcher and vectors play nice - mostly!
* Set version to 1.4.1 rc3

2016-8-26 Will
* Bugfix: GUI was being disabled on close with multiple instances.
* Corrected settings messages for higher instances.
* Revised shortform NRPNs for channel select.
* Implemented channel select setup via GUI.
* Set version to 1.4.1 rc2

2016-8-25 Will
* First time startup now correctly sets current bank.
* Updated short guide.
* Set version to 1.4.1 rc1

2016-8-24 Will
* Moved current root and current bank to instance config files.
* GUI button numbers no longer shown in direct access.

2016-8-23 Will
* Separated out instance settings from main config file.
* Added GUI and CLI enable/disable to 'Switches'.
* Pushed gzip, splash, GUI enable & CLI enable into base params.
* Base params now hidden in secondary instances.

2016-8-22 Will
* Sample rate, buffer size, oscillator size now settable by first
  instance only (but visible to others).

2016-8-21 Will
* Commented out Config::showQuestionOrCmdWarning(
  never seems to be called.
* More doc updates and clarifications.

2016-8-20 Will
* Bugfix: Part change was calling for gui update before loading had
  completed :(

2016-8-18 Will
* Bugfix: If part kit items were enabled but the whole kit was 'off'
  the items were correctly saved, but not reloaded.
* Added 'Pad Kit' to 'Will_Godfrey_Companion'.
* Added missing copyright notice to some instrument patches.

2016-8-16 Will
* Loading untitled instruments now uses the filename.
* Loading "Simple Sound" changes the name to "No Title".
* User prevented from changing name *to* "Simple Sound".
* Bugfix: xml minimal had been set for patch set saves.

2016-8-15 Will
* Removed redundant (duplicated) part number settings.
* Improved vector control consistency.
* Vector data now stored in patch sets and saved state.

2016-8-14 Will
* Moved buffer size, oscillator size, sample rate into
  config BASE_PARAMETERS.

2016-8-13 Will
* Moved LV2 root/bank/program change into ringbuffer and adjusted RT
  priorites for best results when loading *huge* instrument patches.

2016-8-12 Will
* Inproved direct access to filters - Only dynfilter to do now!.
* Updated docs.
* Completed direct filter implementation.
* Updated docs (again).

2016-8-11 Will
* Bugfix: CLI wasn't loading upper set instruments (128+).
* Tidied up NRPN vector control.
* Added more error messages to 'non fatal' category.
* Implemented most of the direct access for filters.
* Updated docs.

2016-8-10 Will
* Implemented simple internal text messaging system.
* Added autoload state to CLI and NRPNs.
* Added instrument load time to CLI and NRPNs.
* Updated docs.

2016-8-9 Will
* Slow program load no longer freezes GUI
* Bugfix: Very obscure! Made some program load ops fail if number was
  less than 4 digits and there was a space in the name where the first
  character would otherwise be.
* Updated LV2 for new MiscGui files.

2016-8-8 Will
* Defined direct commands for 'set default' and 'MIDI learn'.
* Activated CLI ID.
* Updated docs.

2016-8-7 Will
* Created src/UI/MiscGui.h to become only link between synth & GUI.
* Bugfix: Effects 'home' on right click had failed.
* Bugfix: AddSynth resonance wasn't showing on GUI button 2.

2016-8-6 Will
* Started actual direct control of filters.
* Added root and bank load times but in uS!
* minor doc updates.

2016-8-4 Will
* Bugfix: At startup all enabled parts were registering direct O/P
  when not actualy directed to part/both.
* Load time reporting now has its own switch.
* Added 'Switches' tab to Config window and moved them from 'Main'.

2016-8-4 Will
* Added load time (mS) to instrument load message.
* New feature: Auto-load default state.

2016-8-2 Will
* Applied gentoo build patches.
  (doesn't seem to make any difference to other distros)

2016-7-31 Will
* Updated docs - no code changes.

2016-7-30 Will
* Optimised parameter handling in direct access.
* Updated docs.

2016-7-28 Will
* Implimented direct access to effect inserts, but not the actual filter
  (sub) insert in dynfilter.
* Added 'Effect_Inserts' file to dev_notes.
* Updated other direct access docs.

2016-7-27 Will
* Bugfix: System effect sends wasn't reporting scroll wheel use.
* Added system and insertion base effect controls to direct access.
* Updated docs.

2016-7-24 Will
* Bugfix: Direct access reading harmonic values returned the wrong result.
* Added missing direct access part controls. Dunno how I missed them :(
* Updated docs.

2016-7-23 Will
* Completed Subsynth controls (not the inserts).
* Corrected doc errors :(

2016-7-22 Will
* Started implementing direct access to SubSynth controls.

2016-7-20 Will
* Minor doc corrections - no code changes.

2016-7-15 Will
* Bugfix: hadn't included new Interface files in LV2 :(

2016-7-14 Will
* Changed virtual keyboard roller to slider.

2016-7-5 Will
* Small doc updates - no code changes.

2016-7-1 Will
* Small format change in GUI access reports.
* doc updates, including new file /dev_notes/Direct_Access.txt

2016-6-29 Will
* Implimented direct access to part controllers and up to Kits.
* Updated docs.
* Completed kit level direct access.
* Revised some control values.

2016-6-28 Will
* Adjusted some GUI engine numbers so they all match.
* Implimented direct access to main and basic part controls.
* Bugfix: Ring buffer count was wrong.

2016-6-27 Will
* Created new Interface directory.
* Created new InterChange file in Interface directory.
* Moved GUI ID files from SynthEngine to InterChange.
* Moved CmdInterface to Interface directory.
* Implemented direct CLI access to some part controls.
* Implemented ring buffer between interchange and final sound.

2016-6-26 Will
* Added GUI warnings when audio or midi not availalble.
* Corrected and improved new user guide.

2016-6-25 Will
* Created new quick guide as ODF in doc directory.
* Updated notes.
* No code changes.

2016-6-18 Will
* Implemented missing 'home' function in formant filter controls.
* Minor adjustments to formant filter GUI layout.

2016-6-17 Will
* Added format test to CMakeLists.txt - commented out on pushes.
* Reinstated identification of controls.

yoshimi 1.4.0.1

2016-6-16 Will
* Bugfix: missing format string in VectorUI :(

yoshimi 1.4.0

2016-6-13 Will
- Set version to 1.4.0 for release.
- Implemented shortform NRPN channel change.
- Bugfix: Vector X CC didn't enable lowest part.
- Added extra sanity checks to vector control.

yoshimi 1.4.0 rc6

2016-6-10 Will
- Bugfix: 'home' on some controls updated the GUI but didn't send.
- Bugfix: Missing 'includes' in LV2 CMakeLists.txt :(

yoshimi 1.4.0 rc5

2016-6-10 Will
- Bugfix: Subsynth & Oscillator harmonics fundamental homed wrongly.
- Bugfix: Virtual keyboard controler showed wrong home setting.
- Made all forms of vector incoming CC initialising consistent.
  Available parts incremented if necessary & parts enabled.
- Setting GUI incoming CC only set to 14 if a lower value entered.
- More adjustments to knobs and sliders.
- Modified '64ft Organ'. Sounds the same but Extreme LF balanced.
- Modified 'Tomita Whistle'. Attack time was too short.

yoshimi 1.4.0 rc4

2016-6-7 Will
- Brought in extended slider controls from Rob's ideas.
- Modifed knobs for similar mouse wheel behaviour.
- Bumped rc version.
- Added existence check when saving vectors.

yoshimi 1.4.0 rc3

2016-6-7 Chris
- Replaced buggy file extension test.

2016-6-4 Will
- Effects knobs home correctly.
- Removed now unnecessary reset buttons.
- CLI histories reporting now includes vectors.
- Added fix from Frank for c++11 issues with older compilers.
- Bugfix: default l/r cross for Echo and Distortion effects.

2016-6-3 Will
- All knobs 'home' on right mouse click except effects.

yoshimi 1.4.0 rc2

2016-6-2 Will
- Bugfix: vector 'Clear' was removing all vector names.
- Added 'Clear All' to vector options.
- Forgot to ID the mixer panel controls :(

yoshimi 1.4.0 rc1

2016-6-1 Will
- Completed implementation of pitch bend adjust and offset.
- Corrected wrong opening tab in PadSynth window.
- Vector window now fully in sync with rest of GUI.
- Voice list controls identified.
- Docs updated.
- Master version set for rc1.

2016-5-31 Will
- Reviewed instrument name boxes to make them clearer.
- Partial implementation of pitch bend adjust and offset.
- Vector name box always now has text.
- Updated tooltips.

2016-5-30 Will
- Bugfix: Default resonance was showing 30dB but was actually 20dB.
- All horizontal sliders now home on a right click.
- Made GUI sliders clearer and more consistent.
- More doc updates.
- Added brackets to some code to remove possible ambiguity.
- Vector instruments now have the engine colours.

2016-5-29 Will
- Implemented Zyn. compatible AddSynth modulator fixed frequency.
- Updated some docs.
- Implemented Zyn. compatible PWM modulator.
- Bugfix: MORPH modulator is now correct.

2016-5-28 Will
- Vector control 'Clear' implemented.
- Improved Vector GUI structure.
- Identified vector controls.
- Updated docs.

2016-5-27 Will
- Mixer sliders now right click to home position.
- All vector options implemented except 'Clear'.

2016-5-26 Will
- Initial implementation of GUI vector control.

2016-5-25 Will
- Refinements to system and insertion effect selectors
- Updated docs
- Added auto build update.

2016-5-24 Will
- System sends now identified :)

2016-5-23 Will
- Added aftertouch recognition to LV2 (not actually used yet)
- Identified part to system effect sends.
- Identified insert and system effect controls (not system sends)
- More adjustment to control ID numbers.
- Yoshimi now has a build number :)

2016-5-22 Will
- Bugfix: Kit level IDs were wrong.
- Updated docs.

2016-5-21 Will
- Effects controls now mostly identified.
- Yoshimi now only sets a single client if jack is both midi & audio

2016-5-20 Will
- Rearanged some control values.
- Corrected amp/freq lfo anomaly.
- Changed engine numbers.
- Updated docs.
- Started Identifying effects controls.
- Reviewed files to remove GCC6 warnings.

2016-5-19 Will
- Completed moving controls ID text from GUI to main code.
- Corrected dev-notes/Yoshimi Controller Numbers.ods
- Completed Envelope control IDs.

2016-5-18 Will
- Started moving controls ID text from GUI to main code.
- New sound Pad Organ :)

2016-5-17 Will
- Identified controls in Part Controllers.
- Updated dev-notes/Yoshimi Controller Numbers.ods

2016-5-16 Will
- Updated some tooltips
- Documentation now covers all implemeted controls.
- Identified top level controls.
- Adjusted some control numbers for conformity.

2016-5-15 Will
- Changed Resonance interpolation control to clarify two types
  and reorganised layout of neighboring controls for uniformity.
- Bugfix: Filter control had wrong ID
- Bugfix: LFO had wrong insert parameters.
- Bugfix: Got interpolation button names the wrong way round :(
- Documented most of the defined controls in dev-notes
- Bugfix: SubSynth wrong control ID.
- Bugfix: PadSynth missing control ID

2016-5-14 Will
- All Identifed data now passed to synthengine in uniform manner.
- Bugfix: Right click on mod oscilator didn't close AddVoice window.
- Mostly Identified Envelopes (not fee mode).
- Identified most of basic part controls.

2016-5-13 Will
- Identifed Resonance controls.
- Moved max resonance points definition to CMakeLists.txt
  and changed to more obvious name. In future we want to check
  this size outside immediate resonance code.

2016-5-12 Will
- Identified AddSynth & PadSynth oscillator controls.
- Included Adsynth Voice & Modulator controls.

2016-5-11 Will
- Improved SubSynth ID code.
- Corrected swapped controls in filters.
- Identifed AddSynth global controls.
- Identifed PadSynth controls.

2016-5-10 Will
- All of SubSynth identified (except embedded envelopes).

2016-5-9 Will
- Bugfix: Different versions of CMake require different ways of
  specifying C++11

2016-5-8 Will
- Filter params complete.
- Small improvement to the way we return control values.

2016-5-7 Will
- Yoshimi now requires C++11
- All parts of LFO now respond to test.
- Filter params mostly responding to test.

2016-5-6 Will
- Tests slightly improved and will now display in the GUI or CLI
  whichever is selected.

2016-5-5 Will
- Added GUI recognition tests (displayed in the CLI)
  Volume button on any Addsynth Voice
  Freq button on any LFO

2016-5-4 Will
- Bugfix: offset could be uninitialsed in history saving routine.

2016-5-3 Will
- Implemented setting jack autoconnect status in both GUI and CLI.

2016-5-1 Will
- Completed right click to and from resonance
- First-time startup now opens the virtual keyboard.
- Fixed master and part key shift range limits to +-36 semitones.
- Implemented master, part & channel NRPN key shift.

2016-4-30 Will
- Implemented right click on child window button closes parent
  and right click on child close button opens parent.
  To and from resonance yet to do.

2016-4-29 Will
- Bugfix: file not added to end of history list if copy had
  just gone over the maximium, so was still technically there
  but wouldn't have been saved.
- Reinstated missing XML instrument parameters, although never used.

2016-4-28 Will
- Implemented CLI read/get for vectors.
- Improved CLI vector listing.
- Improved sync between CLI and GUI for effects.
- Removed temporary 'test' command from CLI.

2016-4-27 Will
- Code cleanups.
- History optimisations.
- Made history variable names consistent.
- More work on CLI read/get.

2016-4-26 Will
- Refactored 'history' so only one common file is created.

2016-4-23 Will
- Added 'get' alias to the 'read' command.

2016-4-22 Will
- Started to implement CLI read values.
- Rationalised some error messages.
- Detached some direct part access from gui.

2016-4-8 Will
- Bugfix: CLI vector Y fetures now correctly set.

2016-4-5 Will
- Extra CLI error check when loading vectors.

2016-3-30 Will
- Improved CLI error checks when setting vectors.

2016-3-29 Will
- Rationalsed allowable sizes for sample rate and Oscilsize so all
  input routes have the same limits.

2016-3-28 Will
- Bugfix: Min Oscilsize is 256 but would allow less at CLI resulting
  in a segfault. GUI seemed to accept 128 but silently changed it :(

2016-3-27 Will
- Bugfix: Setting default preset path was being indicated in the GUI
  but wasn't being actioned :(

2016-3-26 Will
- Added "Ignore reset all controllers" to MIDI config.

2016-3-25 Will
- Added error check for invalid vector files.
- Bugfix: if jack not running and ALSA not available yoshimi
  sometimes segfalted.
- Splash screen can now be disabled.
- Added 'Tomita Whistle' instrument patch.

2016-3-23 Will
- Implemented CLI Vector save and load.
- Minimum CLI abbreviations capitalised.
- Reorganised CLI vector features setting.
- Giving no channel number for vector load now loads to the same
  channel as it was saved from.
- Now ensures the channel numbers are correct for all four parts.

2016-3-21 Will
- Bugfix: All file loads incorporating scales now correctly tuned.
- CLI can now load and save scales.
- Small adjustment to scales window.

2016-3-20 Will
- CLI can now load and save states.
- Whenever scales are loaded via GUI tunings are also now applied.

2016-3-19 Will
- Reorganised startup so that bank and history loading
  doesn't slow down intial stand-alone display, as this
  had made some users think it had failed, so tried again.
  LV2 startup as before.
- CLI can now list recent histories.

2016-3-18 Will
- Patched CMakeLists.txt to make it more distro agnostic.

2016-3-16 Will
- Fixed regression: LV2 gui now displays correctly again.

2016-3-13 Will
- Minor doc corrections and updates.

2016-3-10 Will
- Reorganised CMakeLists.txt files for better integration with
  different distros, and to recognise LV2_PATH.

2016-3-8 Will
- Bugfix: CMakeLists.txt now recognises both ncurses and ncursesw.
- Bugfix: Default presets were only being set if there were none in
  the .config file, but not if there was no config file!
- Max preset directories set to 128 (same as roots and banks).

2016-3-5 Will
- Console now adds entries at the start.
- matchWord now case insensitve to reference word as well as input.
- More messages can be suppressed.

2016-2-28 Will
- Updated docs.

yoshimi 1.3.9

2016-2-28 Will
- Effect preset number is now included in prompt.
- Removed duplicate instrument "0085-old_pad.xiz from Mysterious bank.
- Set version to 1.3.9 for release.

2016-2-26 Andrew
- Bugfix: in 'main' another GCC6 issue.
- Set version for rc3

2016-2-25 Will
- Bugfix: another GCC6 incompatibility resolved.
- Set version for rc2

2016-2-21 Andrew
- setCurrentRootID properly fixed.

2016-2-21 Will
- Reorganised CLI root and bank commands.
- Implemented creating & deleteing new banks in CLI.
- Bugfix: deleting bank failed if there was no .bankdir file.
- Set version to 1.3.9 rc1.

2016-2-19 Will
- Corrected desktop file.
- Updated docs & screen images.

2016-2-18 Will
- Bugfix: CLI can again list current bank/root.
- Bugfix: on debian testing GUI was locking up if you reduced the ID of the
  last root path in the list.


2016-2-17 Will
- Instrument file changes are now individually checked after the attempt
  instead of tested for writability in advance.
- Path window no longer offers save/not on close - always saves.
- Bugfix: above changes didn't update gui correctly :(

2016-2-15 Will
- Fixed regression. Moved bank and history loading back into config.
  Previous change didn't improve startup behaviour and messed with LV2.
- Created 'stateChanged' variable for future use.

2016-2-14 Will
- Removed jack/alsa tests from CMakeLists.txt It's now redundant.
- Re-enabled up to 128 roots and banks and removed redundant maximum
  test - MIDI can't send > 127 and command line does it's own check.
- Updated docs.
- Added 'Muted Synth' instrument patch.

2016-2-14 Andrew
- Removed ControlInterface (obsoleted) + fixes for gcc-6

2016-2-8 Will
- GCC 6 fix?

2016-2-7 Will
- Corrected man page.

2016-2-1 Will
- Fixed regression. Config was being resaved when nothing had changed.
- Refined message hiding. Applies to Reports console and CLI. Hiding
  is also independent from those forced to CLI only.

2016-1-31 Will
- Small gui correction to remove unnecessary scroll bar.
- Recent Scale/State now greyed out if empty.
- Bugfix: Wrong name in CMakeLists.txt failed in some environments.

2016-1-30 Will
- Corrected some GUI text and tooltips.
- Added check for ncurses in cmake.
- MAX_HISTORY now set to 25 in CMakeLists.txt
- Banks file now follows compression schedule.
- Current available parts now stored in 'MASTER' part of patch sets.
- .config & .state now marked as yoshimi only.

2016-1-29 Will
- Added scale list to history file and recent scales to GUI.
- State list and recent states also added.

2016-1-28 Will
- Bugfix: Loading saved state now correctly sets buffer size.
- Duplicated calls to state XML data removed.
- Initial implementation of non-fatal error report hiding.

2016-1-27 Will
- Reorganised grouping of main .config file
- New config files that are unique to Yoshimi now carry the yoshimi
  doctype instead of the ZynAddSubFX one.
- minor doc spelling corrections.
- Fixed regression. Alsa can have sample rate selected again.
- Trial of 192000 sample rate.

2016-1-26 Will
- Patch Sets History no longer in main .config file but in new
  .history file, subsection "PATCH_SETS"

2016-1-25 Will
- Added correct licence details to CmdInterface files.
- Synchronised Exherbo cmake.

2016-1-24 Rob
- Furhter improvements to cmake workround.

2016-1-24 Will
- Minor reorganisations.
- Only relevant XML files now carry base parameters.
- CLI no longer sets configChanged when altering the new banks file.

2016-1-22 Will
- Set bugfix version 1.3.8.2

2016-1-22 Rob
- Workaround to avoid cmake 3.4.1 bug by using our own routine to
  generate .cpp files from .fl ones and not using fltk_wrap_ui

2016-1-21 Will
- Started splitting up yoshimi's config files and separated out banks
  to their own files within .config/yoshimi/.
- Changed confg save to banks save in banks UI.

2016-1-17 Will
- Bugfix. Quick patch from Csaba so Addsynth vice presets are recognised.
- Patch from Csaba to hide extension in presets window.

2016-1-15 Will
- Bugfix. Format string missing from sprintf :)

yoshimi 1.3.8

2016-1-14 Will
- More doc updates.
- Set version as 1.3.8 rc3.
- Resolved minor ambiguities in command line syntax.
- Final tidy up of docs.
- Set version to 1.3.8 for release.

2016-1-13 Will
- Updated docs.
- Set version as 1.3.8 rc2.
- Corrected part number (CLI numbers *must* start from zero).
- CLI Y axis now uses up/down instead of sharing left/right with X.

2016-1-12 Will
- Created Yoshimi man page.

2016-1-10 Will
- Set version as 1.3.8 rc1.
- Moved banks & roots to end of config file. Will eventually be
  separate file.

2016-1-9 Will
- Added gui state to config file
- All major startup arguments now trigger the config changed message
  for both gui and command line.
- Command line environment status now saved and cross linked with
  gui status defaulting to CL if attempt to disable both.

2016-1-9 Andrew
- Reconfigured main so first instance can access saved config before gui.

2016-1-8 Will
- Synchronised config change warning between gui and command line.
- Implemented saving current part to external instrument.
- Updated repositories.

2016-1-7 Will
- bugfix, Yoshimi now exits correctly with '-c' argument and trailing '&'.
- Help now context sensitive, and list reoganised.
- Command line can now load individual external instruments to the current part.
- Tiny optimisation to SubSynth filter.
- Updated appdata and desktop files.
- Updated Command_Line.txt
- Implemented alsa/jack preferences within command line environment.

2016-1-6 Rob
- Completed Program Change improvements and defined common point
  in SynthEngine for all Program Change calls.

2016-1-4 Will
- Subsynth bugfix. Buffer size no longer has to be divisible by 8.

2016-1-3 Will
- Improved cleanness of program load from various sources.

2016-1-2 Will
- Program change no longer mutes the whole synth.

2015-12-31 Will
- Disabled jack/alsa tabs if running as LV2
- Allow mutiple instances whith alsa audio as they can
  now be set to different backends/soundcards.
- Root/Bank/Program thread now lower than both jack and alsa.

2015-12-30 Andrew
- Revised music clients so that Yoshimi can always start.
  If the wanted backend is missing it will try the other
  option and if that fails, set a null backend.

2015-12-29 Will
- Updated docs (especially command line)
- Moved Drum kit 2 so it is MIDI accessible
- Added Moor Drums
- Added Choir Stabs

2015-12-27 Will
- C/L system and insert effects now report to the gui

2015-12-26 Will
- Ported pop suppression feature from Zyn 2.5.2
- Changed default XML Zyn instrument compatibility version to 2.5
- Bugfix. NRPN insert and system effect changes only worked correctly
  on the lowest value effect number.

2015-12-23 Will
- Small improvements to command line access.

2015-12-22 Will
- Bugfix. Had screwed up vector Y control. Now better
  error checked too.

2015-12-21 Will
- More code cleanup.

2015-12-20 Will
- (MusicIO) hooks in place for key and channel pressure.
- Implemented Y/N query for command line.
- Command line can now change part names.
- Added reset capability.

2015-12-19 Will
- All base level part controls available to command line.

2015-12-18 Will
- All command line effect sends in place (no gui update).
- All command line effect presets available.
- More code cleanups

2015-12-17 Will
- Implemented major effects settings for command line.
  Effect number, type and send.
- Some code cleanups.

2015-12-15 Will
- Vector control now has it's own level on command line.
- Setting audio destination is now by names (not numbers).
- Part volume, pan & keyshift now available.
- Can now change jack config as well as alsa.

2015-12-14 Will
- Audio and midi preferences can now be set in config window.
- More improvements to command line interface.
- Updated docs

2015-12-13 Will
- Bugfix segfault when doing a reset via command line if gui active.
- Command line part change now updates gui
- More reoganisation of cammand interface.
- Started to implement command line level sensing.

2015-12-12 Will
- Applied possible Install fix to CMakeLists.txt.
- Re-organised command interface files ready (hopefully) for a big
  push on implementation.

2015-12-10 Will
- Enabled AddSynth voice formant filter Q to respond to settings. This
  brings it into line with the recent Zyn. upgrade but shouldn't change
  any currently existing patches.
- Completed Root, Bank, Program change thread & ringbuffer incuding full
  error checks, and allowance for future expansion.

2015-12-9 Will
- Corrected jack/alsa MIDI behaviour and added user defined source name
  for jack MIDI in gui.
- Updated docs.

2015-12-7 Will
- Humanise settings now saved in patch sets.
- Reverted CMakeLists as problems now worse for fedora and some debian installs.
- Added lv2 makefile and install to cmake distclean.

2015-12-6 Will
- Bugfix MIDI not responding to CC2 sometimes.
- Removed jack MIDI ringbuffer now served better by guithreadmessage
  and root/bank/prgoram thread and ring buffer.

2015-12-5 Will
- Improved 'Humanise' feature and changed to a slider.
- Small code clean-up arond root,bank, program code.
- Improved gui timeout delay on fault.

2015-12-2 Will
- Minor improvement to Root, Bank, Program selection in ring buffer.

2015-12-2 Rob
- Corrected gui update method for banks and roots.

2015-12-1 Will
- First trial of combined thread and ring buffer for Root, Bank
  & Program Changes.

2015-11-28 Will
- Fixed regression where renaming instruments failed to actually
  write to the file.

2015-11-28 Andrew
- Added '-c' option that disables command line interface

2015-11-27 Will
- Resolved instrument name anomaly. Part name is now always internal
  instrument name, regardless of file name.
- Minor optimisation. No need to reload same bank.

2015-11-25 Will
- Applied cmake ARCH and LV2 patches.
- Added notes on audio direction in'doc'.
- Changed CC logging channel numbers to start at 1.
- Improved some command line responses.

2015-11-21 Will
- Implemented logging of incoming MIDI CCs.
- Fixed crash bug caused by new kit item name being called before
  it was created - only when trying to enable a kit item with no
  engines already defined.

2015-11-21 Will
- Re-enabled 'minimal' in XMLwrapper for all except presets.
- Presets wasn't showing 1st character (array offset by 1).
  Corrected.
- Clarified copyright notice.
- If in kit mode engine window title bars now display the kit number
  and name if any.

2015-11-20 Will
- Fixed regression where sending CCs would close part windows
  and streams of them blocked the gui.
- Discovered previous bug was hiding 'inappropriate' gui calls :(
  Now fixed properly.

2015-11-19 Will
- Ported pink noise feature from Zyn 2.5.2
- No longer clears part output buffers, as they are completely
  overwritten when in use and ignored otherwise.

2015-11-17 Will
- Minor display corrections
- Changed XML minimum Zyn instrument compatibility version to 2.4
- Activated addsynth voice filter velocity sensimg.

yoshimi 1.3.7

2015-11-16 Will
- Added experimental breath control CC2
- Set release version 1.3.7

2015-11-14 Will
- Rationalised window titles.
- Consolidated internal filenames.
- Bugfix kit item label now updates correctly.
- Set version as 1.3.7 rc1

2015-11-13 Will
- More windows under control.
- Improved save and load code.
- More windows show the instance number in their title.

2015-11-12 Will
- Now ensures session files always save with the .state extension.
- Remembers the last positions of major windows and reopens them
  if shut down while they were still open.
- Added different file for each instance.

2015-11-10 Will
- Directly setting channel numbers 16 to 31 will now allow a note off
  while blocking all other MIDI messages to that part.
- Preset directory changes no longer need a restart.
- Part key shift extended to +- 24 semitones.
  4 octaves should be enough for anybody :)
- Default state file location is now fixed - users can change it
  as they wish.
- Removed redundant Pnoteon code.

2015-11-8 Will
- Minor adjustment to command line - single characters can be used for
  unambiguous commands. Spaces between them are still needed.
- Adding or removing root paths via command line now updates the gui.
- gui master refresh sets system and insert to 1 and selects system.

2015-11-7 Will
- Bugfix reset all controllers missed some and didn't update the window.
- Multiple instances disabled if running with ALSA audio output.

2015-11-6 Will
- Bugfix state save and load didn't identify 'empty' instruments.
- Reorganised top menu bar again and added 'clear' to scales.
- Enabled logging XML header versions.

2015-11-3 Will
- Prepared XML wrapper so that meaningful data can be put
  in 'INFORMATION' not just instrument settings.
- changed menu bar 'Show' to 'View'.

2015-10-31 Will
- Added 'Show' to top menu bar.
- Rationalised top menu bar entries.
- Created 'Reset' button in place of 'Clear all parameters'.
- Added reset to command line.
- Added number of available parts to defaults resetting.

2015-10-29 Will
- Loading scales or state now performs a retune.

2015-10-27 Will
- Fixes microtonal tuning regression.
- Moved old README.txt file to histories.

2015-10-25 Will
- Added command line history patch from of F. Silvain.
- Corrected bank listing regression.

2015-10-24 Will
- Moved cli output call to make it more generic.
- Removed duplicate report code in synthEngine.

2015-10-23 Will
- Implemented unix style paging for command lists from ideas of F. Silvain.
- Implemented command line listing of parts with instruments installed.
- Updated some docs.
- Cleaned up error messages and logs.

2015-10-16 Will
- Implemented load and save of patch sets.

2015-10-12 Will
- Added paging to banks list.

2015-10-11 Will
- Implemented paging (not banks yet).

2015-10-9 Will
- Changed mode return behaviour.
- Changed some command names.

2015-10-8 Will
- Fixed segfault when changing command line mode.
- Added command line history.

2015-10-7 Will
- Brought Andrew's thread and readline into older style command line.
- Further enhancements.

2015-10-6 Will (command)
- Improved readline exit behaviour.
- Added exit command.

2015-10-5 Will
- Further improvements to command line control.
- General code tidying.

2015-10-3 Will
- More improvements to command line control.
- Extended command line vector control.
- Auto generate .config/yoshimi/presets directory.

2015-10-2 Will
- Set up bugfix branch to track only the current release.
- Set version of this to 1.3.6.1

2015-10-1 Will
- First time config search was getting confused if zyn or old style
  yoshi configs were there, so they are no longer accepted.
- Added definitive search for bank dirs launch directory parent.
- Added definitive search for preset dirs in launch directory parent.
- Identifed preset bugs. Only gui updates needed now.

yoshimi 1.3.6

2015-9-28 Will
- Some code style corrections.
- Final LV2 fix.
- Documentation updates.
- Snuck in a new instrument patch.
- Set version as 1.3.6 for release.

2015-9-26 Will
- Pulled in additional command line controls.
- Pulled in Andrew's further LV2 fixes.
- Set version as 1.3.6 rc5.

2015-9-20 Andrew
- Fixed LV2 plugin buffersize setting in case of smaller
  internal buffersize.

2015-9-14 Will
- Fixed bug that let an invalid instrument be stored in a bank.
- Changed 'Parameters' to 'Patch sets'
- Set version as 1.3.6 rc4.

2015-9-13 Will
- Merged stable version from command branch.
- Set version as 1.3.6 rc3.

2015-9-10 Will (command)
- Allow buffer size down to 32 frames.

2015-9-7 Will (command)
- More extensions to command line access.
- Improved error checks.

2015-9-6 Will (command)
- Extended and improved command line access.

2015-9-5 Will (command)
- Started new command line access.

2015-9-2 Will
- Set version as 1.3.6 rc2.
- Overall key limit increased to 80.
- Part max key limit increased to 60.
- Part default key limit increased to 20.
- Added demo midi and parameter set to examples directory.
- More doc updates and moved some files to Histories directory.
- License corrections.

2015-8-31 Will
- Set version as 1.3.6 rc1.
- Untangled preset counters from bank counters.
- Improved NRPN listing of roots and banks.
- Small GUI adjustments.
- Updated docs.

2015-8-25 Will
- Corrected command line regression :(
- Added command line entry to define new root path.
- Improved some default settings.
- Now correctly scans for banks on first time startup.

2015-8-23 Will
- Improved command line options.
- Updated docs.

2015-8-20 Will
- Completed new NRPN extensions so most system values can be changed.

2015-8-18 Will
- Extended NRPNs to list dynamic system values (to current report log)
  some of which can also be changed.

2015-8-13 Will
- Added failure messages to splash screen and increased timeout.

2015-7-20 Will
- Merged in ALSA updates from 'buffers'.
- master version now displays an 'M' suffix.

2015-7-20 Will (buffers)
- Hopefully completed Alsa updates.

2015-7-20 Will (buffers)
- Implemented Alsa endian changes.

2015-7-16 Will (buffers)
- Alsa now recognises 32, 24 & 16 bit formats LE only.

2015-7-15 Will
- Added sanity checks to vector feature CC settings.
- Small correction to alsa audio.
- More doc updates.

2015-7-11 Will
- Fixed bug that would crash if a bank or instrument rename
  was cancelled.

2015-7-10 Will
- Added exclusions to CC designations.
- Improved vector control error checks.
- More doc updates.
- Implemented redefinable vector features

2015-7-5 Will
- Minor gui bugfix 'Simple Sound' correctly set to 'No Title' in
  all windows when actually edited.
- Vector control individual features can be reversed.
- Enabled NRPN part destination setting.

2015-7-3 Will
- Merged in corrected buffers - still some work to do on alsa
  audio which has been incorrect for a long time but should be OK
  on motherboard chipsets.
- More documentation!

2015-6-24 Will (buffers)
- Set up and tested separate buffers for JACK only, very untidy.
- currently breaks ALSA and LV2.

2015-6-19 Will
- bugfix set typecast in BankUI to enable build with fltk 1.1
- bugfix changed MasterUI so that main window is refreshed when
  'State' is loaded.

yoshimi 1.3.5
- Finalised for release and tagged.
- Added more details to docs.

yoshimi 1.3.5-rc4

- Fixed failure of Insert Effect part list length to update when
  number of parts changed.

yoshimi 1.3.5-rc3

2015-6-13 Will
- Fixed regression that was messing up pitch change.

yoshimi 1.3.5-rc2

2015-6-11 Will
- Fixed gui bug, disappearing 'Bypass Global F.' when Addsynth Voice
  Filter checkbutton clicked.
- Vector checks and sets related part channel numbers instead of
  assuming default values.

yoshimi 1.3.5-rc

2015-6-7 Will
- Jack port only registered if direct part output is set as well as
  the part being enabled.
- Mixer panel refresh button hidden (redundant).
  Will eventually be removed if no problems seen.

2015-6-5 Will
- Improved engine colour sync, and also responds to kit part edits.

2015-6-1 Will
- Common Add,Sub,Pad colours now defines in CMakeLists.txt

2015-5-30 Will
- Vector control volume 'swap' now uses an inverse square law to keep the
  overall level fairly constant.
- More improvements to instrument engine colours.

2015-5-30 Will
- Bugfix! Only part 1 was responding to gui instument selection.

2015-5-29 Will
- Fixed regression that stopped mixer panel updating on MIDI program change.
- Moved max part control from parameters menu to alongside part number.
- Refactored part gui calls to improve updates.
- Implemented colour based engine IDs in mixer panel window
- 'Clear All Parameters' now resets NRPNs and vector control.

2015-5-27 Will
- Trial for colour based engine IDs in main window.
- Fixed bug that caused banks to be initialied twice on startup.
- Hid (redundant) refesh button from instrument banks window.
  Will remove it completely if no problems show up.

2015-5-23 Will
- Small improvement to synth ID discovery.
- Prompts at foot of window.
- Removed old style new bank creation.

2015-5-21 Will
- Implemented identification of all three synth engines.
- Made workaround for corrupted instrument headers.

2015-5-15 Will
- Implemented max part & part group control.

2015-5-13 Andrew
- On-demand jack ports registering (only if part is enabled)

2015-5-12 Will
- fixed asString bug that still appeared on some architectures.
  Thanks to Stephen Parry for identifying the cause.

2015-5-7 Will
- Improved bank root and extended program change CC setting method.
- Corrected NRPN gui display issues
- Updated Docs

2015-5-6 Will
- Implemented Zyn-compatible NRPNs with extension for effect type and destination
  part number change.  (some gui improvements needed)
- Updated Docs.

2015-5-2 Will
- Improved NRPN handling of 14bit NRPNs and 'full' NRPNs with reversed
  data byte order.

2015-4-30 Will
- Fixed regression in distortion level.
- Added voice number to AddSynth oscillator editor.
- Implemented NRPN data increment and decrement.

2015-4-27 Will
- Fixed bug that stopped some rotary controls responding to mouse wheel.
- Re-orderd part effects window to more closely match system & insert.
- Made 'panic' stop fade at a fixed rate so it is now click free even for
  very high sample rate and small buffer size.

2015-4-25 Will
- Added part number and name to editing window title bars.
- Made it possible to silently disconnect/reconnect a part from all MIDI input.
- Improved config settings for Bank Root & Extended Program Change.

2015-4-24 Will
- Implemented 14bit NRPNs
- Implemented scroll wheel control of knobs
- Implemented X as well as Y knob control

2015-4-21 Will (vector)
- Some more small optimisations

2015-4-19 Will (vector)
- Fixed regressions caused by mixer gui changes!
- More adjustments giving greater flexibility to NRPNs

2015-4-18 Will (vector)
- Added NRPN and vector error checks and warnings
- Updated docs
- Very specific segfault with Rosegarden V12.4 and 'RootBankChange'
  test file has cleared! Confirmed it is still there on yoshimi 1.3.3
  puzzling :(
- Rationalised mixer panel gui, removing duplicates

2015-4-17 Will (vector)
- Implemented direct part channel change
- Corrected license anomalies
- Updated docs

2015-4-15 Will (vector)
- Implemented direct part CC change
- Corrected and updated Docs

2015-4-3 Will (vector)
- Implemented direct part program change
- Vector controls only enabled if NUM_MIDI_PARTS set to 64

yoshimi 1.3.4

2015-4-1 Will (vector)
- Bugfix corrected merge errors

2015-4-1 Will
- Tidied up for release on such an auspicious date!

2015-3-30 Andrew
- Share async gui process function between main and lv2 mode

2015-3-30 Will
- Ported padsynth wavetable saving from ZynAddSubFX

2015-3-29 Will
- Fixed root dir length bug
- Fixed add root no-show bug
- Fixed remove root still showing bug
- Removed root path tab from Setup window as it
  was getting too complicated syncing 2 copies
- Changed 'Reports' menu item into a separate button
  fltk problem :(

2015-3-28 Will
- Reports can be sent to the console window or stderr under
  runtime selection in the settings window
  This setting is saved, per instance
- Lots of small log message rationalisations
- Removed some old commented out code
- Reinstated search for ZynAddSubFX config search if no
  Yoshimi one can be found

2015-3-26 Will
- Bugfixes in setup CC selections
- Removed auto close checkbox from Banks and instruments
- Reports menu item greyed out if not enabled.

2015-3-25 Will
- MIDI volume control range now saved to parameters
  per part as "volume_range"
- Updated XML headers to include author and
  yoshimi-major and yoshimi-minor version numbers
- All pan centre buttons now red, not just main one

2015-3-22 Will
- Rationalised MIDI volume control
- Implemented MIDI volume control range setting
- Implemented missing resets in 'Reset All Controllers'

2015-3-18 Will
- Pulled remaining program change gui calls into gui thread
- Root path window now correctly tracks 'save' changes

2015-3-15 Will
- Used new gui updating so that MIDI volume and pan changes
  are shown in both the main and panel windows

2015-3-15 Andrew
- Added asynchronous gui update ability from arbitrary threads

2015-3-12 Will
- inserted missing ";" at line 60 of yoshimi.ttl
  found by Holger Marzen

2015-3-10 Will
- Panel window bugfix

2015-3-2 Will
- Added patch from Jakub Cajka to furthur nail asString ambiguities
- Added SVG icon image (renamed alternative)
- Set up for release

2015-3-1 Will (vector)
- Moved all NRPN and Vectore code to MusicOI
- Added 'Brightness' control
- GUI freeze still not resolved :(

2015-2-28 Will (vector)
- Further separated out controls, and also enabled setting instruments
  however this is very experimental and *not RT safe*
- improved this now, but discovered a gui bug if the panel
  is open when a vector program change takes place - gui freezes :(
- got rid of a warning message in jack engine :)

yoshimi 1.3.3

2015-2-27 Will
- Added and updated Docs & Images
- Prepared for full release

2015-2-27 Andrew
- Updated splash screen

2015-2-26 Will
- Some fine tuning
- Updated documentation

2015-2-25 Will (vector)
- Separated X & Y to independent NRPNs
  NRPN msb = 64, lsb = 1 for X
  NRPN msb = 64, lsb = 2 for Y
  DATA lsb = CC, msb = operation(s)
                1 = volume
                2 = pan

2015-2-24 Will (vector)
- Seems stable now - crashes were due to mixture of
  channel and part limits.
- Mixer panel now shows groups of 16 parts.
- Volume sweeps implemented but need balancing better.

2015-2-23 Will (vector)
- First attempt at vector control
  Setting NRPNs and vector CCs seems fine.
  Only implimented volume control.
  Getting a lot of crashes in use though when changing settings via the gui.
  Panel window only shows 1st 16 parts.
  Part control (rather than channel) works much better.
  GUI problems probably due to some use of NUM_MIDI_CHANNELS
  where NUM_MIDI_PARTS should be in the original code.

2015-2-19 Will
- Small gui code optimisations
- Removed some confusing, duplicate, redundant & disabled code

2015-2-18 Will
- Implemented bank rename
- Added gui buttons for this and instrument renames
- Close on selection now righthand mouse button
- bug was slowing down bank swaps -fixed

2015-2-16 Will
- Added middle button close of banks and instruments
  as if auto close has been set

2015-2-15 Will
- Implemented bank complete removal

2015-2-14 Will
- Bank swaps/ID changes now in place
  but not checked for unwritable locations
- Now checked
- Added highlighing of current bank
- Implemented adding banks
- Corrected bugs in bank swaps

2015-2-13 Will
- Basic structure complete and working
  but changing IDs etc. not yet implemented

2015-2-12 Will
- Developed window selection/swapping and forward link from config
- Fixed bug that created empty banks
- Added format string to 3 fltk alert calls to silence gcc warnings

2015-2-6 Will
- Unified root bank instrument log messages
- Updated MIDI test files

2015-2-3 Andrew
- Fix png image creation on fltk < 1.3

yoshimi-1.3.2

2015-2-2 Will
- Final updates to files for full release

yoshimi-1.3.2-rc2

2015-1-31 Andrew
- Start guis only from main gui thread

2015-1-28 Will
- Added check to prevent attempt to change non-writable instrument files
  *before* GUI entries written

2015-1-27 Will
- Allow instrument name of just 3 chars
- Bumped version number to rc2
- Clarified text of error messages

2015-1-27 Andrew
- Added splash window showing current loading status
- Ignore midi bank/prg change if no bank/prg found

2015-1-26 Andrew
- make new bank id search start from 127 downwards
- do not reload bank on id change

2015-1-24 Will
- Un-numbered instruments now handled as before (placed from 160 downwards)
- Bumped version number
- Bug fix in CC tests
- Removed unnecesary instrument prefix tests when indentifying banks
- Added early startup comand line message

2015-1-24 Andrew
- New instance now gets first available unique ID
- Added menu item to start instance with given ID
- Sort banks on first start or if mappings are not defined
- LV2 plugin now uses new bank interface

2015-1-23 Andrew
- Added per-instance config files support
- Now saving bank ids in config file too

2015-1-22 Andrew
- Rewrited Bank/Root handling algorithms to support numbering
- Fixed PADSynth_used detection algorithm

2015-1-15 Andrew
- Don't change floating point rules in case of lv2 plugin. Hosts should do it.

2015-1-14 Andrew
- Fixed lv2 plugin crash on midi event loop transition (frame X to zero)

2015-1-12 Will
- Applied patches from Harry
  MIDI channel selection now in sync between main window and panel and
  right click on panel 'Edit' opens the actual edit menu.

2015-1-8 Andrew
- Fixed segfault on exit if Alsa audio engine is used

2015-1-5 Andrew
- MIDI bank root dir change algorithm now uses low priority threads
- MIDI bank root dir and bank changes are synchronized now
- GUI is updated accordingly to bank root dir changes


2015-1-5 Will
- MIDI bank root change now in place :)
  but not currently updating GUI :(
- Setting of both root and extended program CC now error checked
  but have to use the spinner up/down arrows - can't seem to
  reognise the 'Return' key :?

2015-1-3 Andrew
- Started control interface implementation
  (logging this for history)

2015-1-3 Will
- Added warnings if loading patches named 'Simple'Sound.
- Applied patch from Harry Nakos
  Volume & Pan now synchronised between main window and panel.

2015-1-3 Andrew
- Corrected target lib suffix detection for lv2 plugin

2015-1-2 Will
- Bank root IDs can now be changed in GUI.
- Cleaned up code.

2015-1-1 Will
- Settings->Bank root dirs now displays root IDs and marks
  current root and MIDI banks changes only see current root.

2014-12-21 Will
- Changed concept of default root dir to current root dir.
  current root is where new banks are saved to.
  changing current doesn't alter list order or root ID.
  ID will be used for MIDI root dir setting & bank access.

2014-12-11 Will
- Updated parameter & instrument load & save
    will not save 'empty' files
    inserts "No Title" when loading untitled instruments

2014-12-9 Andrew
- lv2 plugin: fixed ringbuffer write when midi message
  should be splitted into chunks (this is a very rare condition)

yoshimi-1.3.1

2014-12-8 Will
- A few optimisations in Reverb and Phaser
- Released V 1.3.1

2014-12-8 Andrew
- Separated LV2 plugin instances.
  Yoshimi - stereo mix,
  Yoshimi-Multi - stereo mix + 32 individual mono (16 stereo) channels.

2014-12-6 Will
- Corrected long standing bug in unison. Reverb bandwidth OK now!

2014-12-6 Andrew
- Added multi-channel support for lv2 plugin

2014-12-5 Will
- Reverb and Phaser additions
  Reverb bandwidth control sending right numbers
    but not changing the sound produced :(
  Phaser additions work correctly, but GUI controls
    Analog, Hyp., Dist. not sychronised :(
- Phaser done (silly mistake)

2014-12-1 Andrew
- Enabled cross-instance copy and paste.

yoshimi-1.3.0
- Made LV2 plugin ON by default
- Removed command line control. The reason: useless, not thread-safe code
- Just a few GUI improvements
- Made support for variable length runs. This provides sample-accurate midi processing
  for offline rendering and lv2 plugin.
- Removed strict requirements of Subnote on 8x multiple buffer size.
  Adopted SUBnote::filter() method for variable-length runs
- Initial LV2 plugin support (OFF by default)! Tested in MusE, Ardour 3,
  Carla and qtractor  - works both plugin and gui.
- replaced all calls to lrint() with (int)truncf(). When fesetround(FE_TOWARDZERO)
  was called, lrintf() behaves exactly as (int)truncf() with that difference, that
  (int)truncf() returns always the same result not depending on external factors.
- Made command line control for yoshimi instances (OFF by default)
- Added error message if midi bank changs too close
- Ported portamento rate and depth to controllers from Zyn.
- Added state interface support for lv2 interface. now saving/restoring
  yoshimi lv2 plugin settings works.
- Added per instance ability to change panel window between 2x8 or 1x16.
  Haven't decided on best way to store setting.
- Fixed bug in wide panel window.
- panel settings saved to yoshimi.config.
- patch provided by xnakos fixes part enable sync between panel and main window.
  This revealed it wasn't done properly for MIDI so that's been added too.
- removed spammy default midi messages.
- patch provided by xnakos to fix bug in Simple Sound representation.
- better resolution yoshimi icon.
- instrument updates.
- separated out examples from presets and put in their own directory.
- a few more GUI adjustments.

yoshimi-1.2.5
- Made yoshimi support multiple in-process instances:
  1) Added "New instance" menu item in "Yoshimi" submemu.
  2) Jack/alsa midi/audio port names are named "yoshimi" + postfix
     (empty for the first instance and -1,-2,-3 etc.. for the next).
  3) Windows names (main window, panel, keyboad) are named according
     to instance number with unique postfix.
  4) Only main window of the first instance exits process. Other windows
     deregister instances and closed.

- CMake policy change to stop warning message
- Small correction in part peak representation
- Copied some ancient history into Docs
- Part name always shows at least the words 'Simple Sound' so new users will
  know what it does.
- Bank selector always shows a name.
- MIDI Bank changes now refresh the bank window contents.
- There is now a compile time switch to direct errors to the console window
  instead of stderr.

- Moved all global variables to per-instance ones.
- Implemented multi-instance support:
  Updated all constructors to take SynthEngine * as last argument and store it
  in synth member variable. "Runtime" global var (of type Config*) and "guiMaster"
  (of type MasterUI *) are moved to SynthEngine and accessible via SynthEngine::getRuntime()
  (which returns reference to per-instance Config class) and SynthEngine::getGuiMaster()
  (which creates, if not already created, and returns per-instance MasterUI class).
  PresetsUI class instance is moved from global var to MasterUI class member var
  and accessible via synth->getGuimaster()->getPresetsUi() method from UI classes.
- Jack client instances will be named on per-instance basis.
  Default one is "yoshimi" + "->optional tag" (as before),
  next is "yosmimi-<optionoal tag>-<instance number>" starting at "1".
  This may never be used (but who knows? Anyway, this is the more proper way),
  because the default behavior for the yoshimi app is to create one global
  SynthEngine instance to go on with it till exit. From the user point of view
  nothing changed.
- Gui class destructors made virtual to make recent compilers happy
- Started initial LV2 plugin interface implementation (cmake option is OFF by default)

yoshimi-1.2.4

- ALSA MIDI can now auto-connect.
- Changed x.x.x.notes to Changelog as requested by packagers.
- Jack MIDI auto-connects too!
- VU meters disengaged from synth via ring buffer.
- Failing to load parameters or instruments at startup is no longer fatal.
- Yoshimi accepts un-numbered instruments in banks again - under protest!
- Some more small UI and CL message refinements.
- In settings added Enable/Disable MIDI program change - some seq's don't play nice :(
  default is to enable. Compatible with Zyn's 'ignore program change'.
- Settings layout tidied up.
- Incremental DSP improvement - we now only fill/copy buffers that have a destination!
- Bugfix - when a part's audio out was directed to part only, system effects were still
  being generated and sent to main.
- Correction - audio to part *does* carry insertion effects if they are set.
- VU calculations now completely separated from sound generation and outside the mutex lock.
- Changed envelope cut-off to -60dB (was -40).
- Another addition to Will_Godfrey_Companion bank :)
- Bugfix - missing 'include' in main.cpp stopped compilation - but not in all environments!
- Changed unison size highlighting. With no code change, it stopped working for some reason!
- Improved VU displays.
- Updated INSTALL instructions and removed duplicates of this and COPYING in /src
- detached part outputs from main volume and added clip indication in panel (doesn't
  clear with 'Stop' so fundged)
- some more minor adjustments
- VU updates completed - and we're away!


yoshimi-1.2.3

- Some more minor bug fixes.
- INSTALL file now refers to V1.2.2
- Enabled saving audio destination in parameters file
    only relevant for jack output.
- Ported SubSynth overtones feature from Zyn. 2.4.4
- Ported Unison phase randomisation control from Zyn. 2.4.4
- Added checkbox in 'Settings' to allow a MIDI program change
  to enable a part if it was previously disabled.
- Ported AddSynth & SubSynth processing enhancements from Zyn. 2.4.4
- Changed part's key limit from a list to a spinner so you can set
  any value up to the maximum poliphony - 5
  This is error checked when parameter files are loaded.
- Changed unison size from a list to an enable button and spinner
  giving you finer grained control.
  Values that match ZynAddSubFX are highlighted for compatibilty
- Added experimental 'naturalise' small random detune feature at note-on.
- Performed lots of tiny optimsations.
- Disabled part audio out selection if not running jack.
- Put some more info in Docs - much more to do!
- Updated copyright notices.
- Temporarily disabled ALSA MIDI auto connect till I can find out why
  it crashes - seems it's never worked.


yoshimi-1.2.2

- Started some documentation. Much more needed!
- Improved config saving. I think we're there now :)
- Fixed bug that caused segfault if MIDI voice changed with no GUI.
- Fixed bug that stopped MIDI bank change with no GUI.
- Added panel option to direct a part's audio to only main, only part or both.
- Cleaned up panel display.
- Added memory lock to jack ringbuffer (probably not needed).
- Restored PADsynth highlights and made them more distinct.
- Refined PADsynth and general boolean XML detection a little.
- Enabled reporting to console. It doesn't seem to affect CPU usage.
- Improved error reporting for missing bank or program.
- Added Test directory with MIDI and Rosegarden bank and program change files.
- Reinstated gzip compression on voice and parameter files.
- Added compression level to settings. 0 = plain XML save.
- Bug fix. Controllers window would sometimes freeze - thanks to Rob Couto for the fix.
- Added appdata as requested in the sourceforge features tickets.
- Revised 'make install' to make sure everything goes to the right place.
- Changed position of Pitch bend roller in Vkeyboard to make things clearer.
- Small update to Will_Godfrey_Companion bank.
- Reinstated part Pan Depth control, but calling it Pan Width as that's more descriptive.


yoshimi-1.2.1

- Added alternative robot icon as an SVG. Thanks to Andrew Ter-Grigoryan
- Added option to enable a part if not already enabled, when doing a MIDI program change.
- Set Vkeyboard default velocity to 100 same as for ZynAddSubFX.
- Stopped settings asking twice about saving. Will do more on this!
- Rationalised linker flags.
- Added drumkits from Dario Straulino.


yoshimi-1.2.0

Added circle and spike AddSynth Waveshapes.

Added MIDI bank and program change. Bank change can be selected as MSB, LSB or disabled. Included CC for patches 128 to 160. Also CC selectable and can be disabled.

Finally resolved trailing zeros in detune bug.
Fixed microtonal saving bug.

Corrected parameter loading regression (that mainly affected the Overdrive sound).

Corrected regression that stopped the -K option autoconnecting

Other small bug fixes.

Added and updated voice patches.

Special thanks to Kristian Amlie and Tito Latini


yoshimi-1.1.0

* Optimization patches provided by Kristian Amlie.
* Added The Mysterious Bank by Florian Dupeyron aka My?terious.
* Virtual keyboard AZERTY patch, thanks to David Adler.
* Yoshimi has shiny new knobs! Thanks to Alessandro Preziosi aka licnep.
* Multiple JACK outputs implementation by Andrew Deryabin.
* Expand state file path before any check by Nikita Zlobin.
* Some minor cosmetic changes (placement of Close buttons, resized the panel window).


yoshimi-1.0.0

* In memory of Alan Calvert who passed away exactly one year ago. Cal, we're pretty sure it's only angel horns you hear and no devil trombones!
* Modified INSTALL file and added instructions on how to build Yoshimi outside the source tree. Thanks to Jimmy for the instructions.
* Previously when microtonal loaded .xsz files, it did not convert the tunings back into their x.y format, which was displayed to the user, this patch corrects this mistake. Thanks to Mark McCurry for the patch.
* Renamed Yoshimi icon.
* Applied patch from SourceForge ticket #3487751 (Simplify desktop file and install it and the icon file). Thanks to Tim harder for this patch.
* Yoshimi likes GCC >= 4.7 again.


yoshimi-0.060.12

* Fix for the keyshift/microtonal issue, patch provided by RPD (Rob). Thanks!

yoshimi-0.060.11

* Fix empty functions, fluid no longer produces (empty) implementations for totally empty functions in .fl files. More info: http://bugs.debian.org/cgi-bin/bugreport.cgi?bug=633476 and http://www.fltk.org/str.php?L2259 Thanks to Frank Kober for pointing out this issue and thanks for the patch.
* Dynamically switching to legato mode using a footswitch has been made possible by Kristian Amlie. Thanks for the patch!
* Renamed Yoshimi icon file in the desktop directory and modified desktop file accordingly. Packagers, please use this icon file, it has been designed specifically for Yoshimi. If anything needs to be changed in order to have this icon included please let me know

Jeremy Jongepier <jeremy@autostatic.com>


yoshimi-0.060.10

COPYING file updated


yoshimi-0.060.9

licence anomalies corrected.


yoshimi-0.060.8

Nothing too adventurous, just an incremental advance on 0.058.1 adding Paul's
Unison and Reverb enhancements, jack session support, panning inversion
corrections and assorted other tweaks and bug fixes.<|MERGE_RESOLUTION|>--- conflicted
+++ resolved
@@ -1,17 +1,7 @@
-<<<<<<< HEAD
-yoshimi 1.7.4 M
-
-2021-1-5 Will
-* Merged in resize branch
-* Set cmake flags for development
-* Corrected previous date!
-
-2021-1-5 Will
-=======
 yoshimi 1.7.4
 
 2020-01-05 Will
->>>>>>> 8821d8ef
+
 Temporarily disabled ring mod sideband feature.
 Skipped over missing build numbers.
 Set release version 1.7.4
