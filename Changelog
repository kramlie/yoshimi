yoshimi 1.5.1 rc3

<<<<<<< HEAD
2017-3-22 Will
* Doc updates and moves ready for release.
* Added two new instruments to Will_Godfrey_Companion
* New splash image included in Utils.
=======
2017-3-22 Jesper
* Master window: Added subclassed Fl_Menu_Bar which only draws the bottom border.
  Now it is not necessary to use negative coordinates to hide the edges.
* VUMeter no longer swallows all shortcut/keyboard events.
* Added missing hotkeys/mnemonics and fixed conflicting ones.
>>>>>>> 8a7353c3

2017-3-21 Will
* Added correction for startup part connection status from Rob.
* Set master as 1.5.1 rc3
* Readjusted main menubar.
* Removed '03' from Neon ccmake options.

2017-3-21 Jesper
* SubSynth ui: persistent margins for the harm. sliders + non-clipped labels
  Adjusted some misaligned/off-center widgets and added forceH tooltip

2017-3-20 Will
* Bugfix: setExtension got one case wrong.
* Bugfix: State load wasn't setting partmaps.
* Small adjstment to Insertion Effects tab.
* Set master as 1.5.1 rc2

2017-3-20 Jesper
* Reverted min/max button style and relative positions
* Reverted mistakes: wrong tab selected, perceptual spinner size
  and moved button grid one pixel down to huge effect.

2017-3-19 Jesper
* Bugfix: stored window positions were read with wrong buffer size
* Visual: menu bar positioned left of window + overlap by frame beneath
* Even alignment and distribution of widgets in MasterUI & PartUI
  Exact centering required resizing effects windows by 1 pixel
* Tooltip fixes in MasterUI and PartUI
  one inconsistent description and some inconsistent capitalisation.
* Renamed m-R-M to Set-R-Set and placed the buttons next to their spinners

2017-3-19 Will
* Bugfix: Rotary controls were making pairs of calls.
* Installed new splash screen and updated notices.
* Set master as 1.5.1 rc1

2017-3-18 Will
* BugFix: Direct access Eq.T. dial deactivated in error.
* Implemented forgotten direct access subsynth bend and offset.
* Updated docs.

2017-3-17 Jesper
* AddSynth gui - sync voice list when changing detune type
* AddSynth section labels now consistent with the other synths.
* Minor graphical corrections - overlapping margins etc.
* Bugfix: Sliders behaved incorrectly when min>max
  specifically when using control-mousewheel to change value

2017-3-17 Will
* Part naming now goes through ring buffers.
* BugFix: Recent state loading failed
  due to missing lines in ParametersUI.fl
* Small adjustments to messageing.
* State reload now clears all parts before loading new ones.

2017-3-16 Will
* Bugfix: part volume was not being activated on load
  but only if the saved value was 95! There was a similar
  less important issue with panning.
* Small optimisation in Gui freemode enable switch.

2017-3-15 Will
* Added correction from Jesper to tooltips code.
* Direct access now enables envelope freemode in Gui
  but still doesn't do redraws.

2017-3-14 Will
* Updated auto window position control.
* Removed some auto window opens due to conflicts.

2017-3-13 Will
* Enabled Gui updates for dynfilter controls 7,8,9.
* Doc updates.

2017-3-12 Will.
* Updated /dev_notes/Effect_Inserts.txt
* Removed boost dependency based on ideas from Rob.
* Made EQ reporting more human-readable :)
* Corrected EQ band selector reporting/adjustment.
  It's not a parameter.
* Reverted boost change pending further investigation.

2017-3-12 Jesper
* Bugfix: Segfault from tooltip text handling in slider
  when creating new instances of yoshimi.
* Bugfix: All dials on the EQ effects can now be midi-learned.

2017-3-12 Will
* Added more reliable way of detecting Midi-learn NRPNs.
* Bugfix: Splash was ignoring switch settings :(

2017-3-11 Will
* Splash timeout is longer and doesn't block user.
* Fixed regression - exit was always claiming config changed.
* Fixed regression - wrong font sizes in 'settings'.
* BugFiX: Cli wasn't seeing value for freemode X offset.
* Bugfix: Midi-learn led didn't work if channel set to all.
* Version colour in Splash window now defined as RGB.

2017-3-10 Will
* Monitoring incoming CCs switch now saved in config.
* Implimented 'Open learned editor window' switch.
  Also saved in config.

2017-3-9 Will
* Improvements to Cli part limits.
* Successful Midi-learn now opens editing window.
* PadSynth limits done.
* Reduced internal multiplier for all limits.
  Just one went over short int size :(
* Small optimisation in Controllers limits.
* Updated docs.

2017-3-6 Will
* Cli limits now report the full name as well as the values.
* Bugfix: Cli Add/Sub text not identifying bend & offset.
* AddSynth limits done.
* Doc additions and corrections.
* SubSynth limits done.
* Corrected wrong AddSynth coarse detune type.
* Added 'solo' to limits.
* Optimised limits code in SynthEngine.

2017-3-5 Will
* Controller & Midi control limits done.
* Complete limit definitions for main & part include type.
  i.e. integer/float & whether midi learnable.
* Doc updates.
* Bugfix: missed a couple of 'break' statements in a switch.
* Added a special case for enable default on part 1.

2017-3-4 Will
* Merged in Jesper's latest tooltip improvements.
* Voice list panning now syncs random LED in main window.
* Updated direct access doc.
* Corrected last few dates in this file :(

2017-3-3 Will
* Changed confusing naming referring to voice list vibratto.
  Also improved comment.
* Improved float/int and float/bool casts in interchange.
* Gui Addsynth base parameters now go through ring buffers.
* Reinstated Addsynth base random pan button behaviour.
* Reinstated random pan button behaviour to all others.

2017-3-2 Will
* Main part limits done (not controllers)
* Master limits done.
* Bugfix: Gui changing available parts requered two clicks.
* Fixed new regression. Cli was never just reading values.
* Gui LFOs now go entirely through ring buffers.

2017-3-1 Will
* Started identifying default and limit values for part.
  Cli direct access uses "lim" instead of value and type.
* Small adjustment to part label display.

2017-2-26 Will
* Fixed instrument background colours.

2017-2-24 Will
* Added ARM options to CMakeLists.txt
* Restored commented out AdNote cubic interpolation
  for future examination (currently would segfault).
* Updated copyright notices and dates in various files.

2017-2-23 Will
*Merged in Rob's live LFO controls.

2017-2-21 Will
* Merged  in Jesper's latest tooltip additions.
* Minor change to freemode Envelope text to remove overlaps.

2017-2-20 Will
* Remaining Cli inputs converted.
  I hope!

2017-2-19 Will
* Bugfix: Midi-learn wasn't reloading the correct ranges.
* Found more Cli numbers to adjust :(
* Started changing Cli *input* numbers to match Gui ones.
* Got as far as 'commandPart'.

2017-2-18 Will
* Vectors now soft-load :)

2017-2-17 Will
* Cli effect presets now numbered from 1.
* Improved Cli listing of effects/presets.
* Bugfix: Solo wasn't seeing 'Loop' when reloading.
* Bugfix: Mute not cleared if patchset load failed.
* Cli can load patchsets and vectors from list numbers.
* Cli loading vectors updates the Gui.

2017-2-16 Will
* Improved readline behavour.
  Still needs more work - sometimes multiple prompt lines!
* Converted reported Cli numbers to match Gui ones.
  May have missed some :(
  Entries still zero based.

2017-2-13 Will
* Spash screen onptimisations.
* Small Fadeout improvement.
* Doc updates.

2017-2-12 Will
* Separated out temporary Gui Write -> Read per section.
  This enables us to do conversions section by section.
* Improved Cli messaging.
* Re-implemented silent panic stop.
* Re-implimented soft master reset. Hopefully all OK now.

2017-2-11 Will
* Reverted unsafe changes from build 952.
* Small optimisation in main audio loop partonoff read.
* A few Gui tidy-ups.
* Mixer as well as main window now show current patchset.
* Cautious 2nd attempt at just soft patchset change.

2017-2-9 Will
* Global and part keyshifts now go through ringbuffer.
* Code tidy-ups and improved comments.
* Bugfix: Part kitlist wasn't deactivated on start.
* All sources now use ringbuffer to load patchsets.
* Bugfix: Segfault if reset from CLI while GUI running.

2017-2-8 Will
* Commented out redundant code from LV2.
* Added mlock to all ring buffers.
* Ensured all locked pages unlocked on exit.

2017-2-7 Will
* First trial of async MIDI buffer.
* Changed miscMsg from mutext to semaphore.
* Bugfix: miscMsg buffer not being cleared.
  Only when no GUI. That was supposed to get them!
* Bugfix: Return messages killed for CLI when disabled
  for Gui.

2017-2-4 Will
* Changed interpolation for part volume and pan
  so no more zipper noise.
* Removed unused and commented out code.
* Corrected code copyright and 'Modified' dates.
* Bugfix: FLTK choice windows gave "yes" on Escape.
* Bugfix: Regression when loading vectors from CLI
  would crash if no channel given :(
* Bugfix: GUI not updated on loading vector file.

2017-2-3 Will
* Applied AddSynth Voice tooltip patch from Rob.
* Main volume now interpolated. No zipper noise :)

2017-2-2 Will
* Midi learn files now include the text of the
  command name for each line.
* Removed remaining forced 'part enable' except in part.
* Improved and extended partonoff options.
* 'Set part to default' now uses new method.
  Direct CLI access and the GUI now do this silently.
* Updated docs.

2017-2-1 Will
* Corrected NRPN warning message.
  nHigh had always been reported wrongly :(
* Corrected GUI activity light error.
* Midi-learn can now operate in place for LV2.
* Updated docs.

2017-1-31 Will
* Small clean-up in GUI panel controls.
* Removed unnecessary callback in GUI part kitlist.
* Midi-learn NRPN's done, but some non-harmful GUI
  activty light errors.

2017 - 1 30 Will
* Initial prep for midi-learn NRPNs :)

2017-1-29 Will
* Bugfix: Some limits wrongly set for midi-learn.
          Revised defaults settings.
* Bugfix: More wrong limits :(

2017-1-28 Will
* Merged in Jesper's edit button in AddSynth voice list.
* Adjusted positions/sizes to match general style.
* Made other style adjustments to AddSynth GUI.
* Set right click closures in bank GUI - long overdue.
* Changed highly confusing code window names in bank GUI
  so they match up with everything else!
  bank -> instrument
  root -> bank
  path -> root

2017-1-27 Will
* Transferred most CLI main and part level controls to
  new method and added in 'solo' and 'detune'.
* Changed resolve thread's timer to 60uS.
* Corrected GUI max parts display anomaly.
* Added missing 'c8' in GUI voice list :(

2017-1-26 Will
* Modified splash screen creation utility and files and
  made them formally available in a new 'Util' directory.
* Another attempt at error checks for attempt to access
  kit when not in kit mode. Think it's right now :)
* Commented out some redundant code.

2017-1-23 Will
* Channel switcher/Solo now ignores zero in loop mode.
  It responds to an on/off pedal press but not release.
* Added instrument "Smooth Organ" to "Companion" set.
* Added error checks for attempt to access kit when not
  in kit mode.
* Reverted new error check - it was wrong :(

2017-1-20 Will
* master: pulled in corrections and upgrades from
  (no longer) brokenReset :)
* Corrected dates in this file!

2017-1-20 Will
* brokenReset: CLI stop and reset now use direct access.
* Improved CLIresolvethread flag system.
* All master resets now handled via CLIresolvethread.
* Set up proper Init function for InterChange.cpp
  Threads could fail to start if poor general init.

2017-1-19 Will
* brokenReset: removed 'UpdateConfig' from 'resetAll'
  This seems to conflict with 'UpdateMaster'.
* Clearing config tab 4 now integrated into
  'update_master_ui' at GUI level.

2017-1-18 Will
* Temporarily made key pressure do channel pressure.
* Made minor improvement to pitch wheel handling.
* Transferred master GUI controls to new method.
* Improved direct CLI to GUI Pad params apply.
* If audio thread muted incoming Midi now ignored.

2017-1-15 Will
* Updated app-data file.
* Added French translation to yoshimi.desktop.in
  from Olivier.
* More general doc updates/corrections.

2017-1-14 Will
* Corrected Midi noteon velocity zero action and made
  noteoff command more obvous!
* Implemented Midi controlled system reset.
* CC 1/11/71/74 now update Midi controls window.

2017-1-13 Will
* First experiment unifying alsa/jack/lv2 Midi input.

2017-1-12 Will
* Improved reliability of window positioning.
* Midi learn window now remembered.
* Midi learn messages now placed by relative control.
* AddSynth voice and voice list now fully in sync :)

2017-1-11 Will
* Improved GUI part label and colours sync.

2017-1-10 Will
* Improved GUI part/mixer synchronisation.
* Added error check for out of range part numbers.
* Updated docs.

2017-1-8 Will
* Transferred main GUI part controls to new method.
* Enabled GUI control of Modulation, Expression etc.
* Updated 'Controllers' tooltip.

2017-1-7 Will
* Bugfix: CLI direct access not setting audio destination.
* Bugfix: Mixer GUI returning wrong part numbers if > 16.
* Bugfix: Mixer GUI volume & pan controls not responding
  to CLI when displaying different parts to main control.

2017-1-5 Will
* Removed redundant startup messages from splash screen.
* Exposed the following to Midi learn and direct access.
  Modulation
  Expression
  Filter Q
  Filter cutoff
* Created new GUI window for these.
* Updated docs.

2017-1-4 Will
* Bank tag (.bankdir) now aways contains the Yoshimi
  version number from when the most recent instrument
  was saved to it, or when the bank was created.

2017-1-3 Will
* Added part number to invalid kititem  warning.
* Midi now recognises channel aftertouch.
* Prep for NRPN Midi learn.
* LFO titles no longer overlap C/P.

2017-1-2 Will
* Enabled MIDI learning of pitchwheel.
  Comes in as CC 640 but seen as 128.
* Optimised Midi learn editing to reduce line moves.

2016-12-30 Will
* Improved layout of Filters GUI insert.

2016-12-27 Will
* doc updates and corrections.
* set version to 1.5.0 M - no code changes.

yoshimi 1.5.0

2016-12-17 Will
* Added warning for undefined kits in Midi learn.
* Finalised all code and docs for release.
* Set version 1.5.0

2016-12-16 Will
* Changed Midi learn spinboxes to number entries.
* Adjusted Midi learn window dimensions.
* Corrected tooltips, spellings and acromyms.
* Set version to 1.5.0 rc5

2016-12-15 Will
* Changed virtual keyboard key map labels and tooltips.
* More doc updates.
* Set version to 1.5.0 rc4

2016-12-13 Will
* Midi learn can now be cancelled.
* Set Yoshimi (instance) in midi-learn message windows.
* Corrected tooltip for oscillator harmonic randomness.
* More doc updates.
* Set version to 1.5.0 rc3

2016-12-12 Jörn
* More tooltips updates.
  Distortion
  Phaser
  Chorus
  Reverb
  Echo
  System sends
* Set version to 1.5.0 rc2

2016-12-12 Will
* Doc updates.

2016-12-11 Will
* Implemented message window for midi learning.
* Corrected GUI access to midi-learn general opps.
* Set version to 1.5.0 rc1

2016-12-10 Will
* Bugfix: CLI was trapping the wrong midi-learn control.
* CLI now change midi-learn mute, limit, block switches.
* Added load/save messages to midi-learn.

2016-12-9 Will
* Bugfix: CLI load midi-learn from list had missing return.
* Implemented CLI midi-learn line & list removal.
* CLI can now list individual midi learn lines in detail.
* Sent midi-learn general ops through ring buffer.
* CLI can now change midi-learn CC, chan, min, max.

2016-12-8 Will
* Implemented 'activity' LED for midi-learn.
* CLI history lists now numbered.
* Implemented CLI midi-learn load & save.
* Updated docs.

2016-12-7 Will
* Added new file to dev_notes: System_Values.txt
* Added list file leafname to midi-learn window title.
* Updated docs.

2016-12-6 Will
* Started implementing CLI access to midi-learn.
  Also replaced 'changeLine(' with 'generalOpps(' as it
  is more appropriate now.

2016-12-5 Will
* Small optimsation in crossfade.
* Tidied up code in Interchange and MIdilearn.
* All sliders/knobs mid-learnable except 'Controllers'.

2016-12-5 Jörn
* More tooltips updates.

2016-12-5 Will
* Bugfix: midi-learn scroll bar wasn't working.
* Most sliders/rotary controls now available to midi-learn.

2016-12-4 Will
* Implemented full midi-learn save, load/recent.
* Set windows of vectors and midi-learn to Yoshimi defaults.
* Simplified history type selection in parameters window.
* Bugfix: segfault clicking empty parameters window :(
* Updated docs.

2016-12-3 Patch from : Alexander
* Bugfix: state load wasn't setting keyshifts.

2016-12-2 Will
* Started defining a standardised limits routine.
  This will return min, max, default for any control.
* Bugfix: LV2 was trapping unknown CCs instead of allowing
  them to be passed on to midi-learn!
* More work on limits.

2016-12-2 Merge from : Jörn
* Extensive tooltip upgrade dynamically giving real values.
* Some code style consistency adjustments.

2016-11-30 Will
* First draft of midi-learn saving.
* Bugfix: Had to remove fltk midi-learn warning.
  It goes into a loop on spinboxes :(
* midi-learn load and save both working with default name
  "testmidi" in /home/{user}.

2016-11-29 Will
* Corrected anomaly when changing midi-learn channel numbers.
* Changed 'doublefreqtrack' to 'freqtrackoffset'.

2016-11-28 Merge from : Jörn
* Added button to filter tracking, offsetting range for 0 200%.

2016-11-27 Will
* midi-learn menu changed to buttons.
* midi-learn clear all implemented.
* Running learned controls can now go 'in_place' for LV2.

2016-11-26 Will
* Small midi-learn / Interchange optimisations.
* Direct access global fine detune now goes through ring buffer
  to stop Xruns - particularly with midi-learn.
* Enabled midi-learn of part effect sends.
* BugFix: reinstated direct control of effects.
  GUI not updated :(
* Enabled midi-learn of effects.
* Effects GUI now updated for all except some dynfilter knobs.

2016-11-25 Will
* Implemented the 'delete' function in midi-learn.
* More doc updates!

2016-11-24 Will
* Enabled all midi-learn editors except CC and channel.
* All midi-learn editors now working :)
* Bugfix: Odd control combinations segfaulted - cured.
* Bugfix: Curing old bug in direct access that segaulted on
  invalid kit access stopped all access to kits. Now done.
* Doc updates.

2016-11-23 Will
* Adding new learned lines now fully updates to the Gui.
* Removed test button.
* Number of lines temporarily limited to 128.

2016-11-22 Will
* Enabled midi-learn from CLI direct access.
* Normal CLI can also list current learned lines.
* Implemented (forgotten) AddSynth direct -> gui envelopes
  but still not freemode.
* Updated docs.

2016-11-21 Will
* Partially set up routing for midi learn messages.
* BugFix: Wrong ID for kits allowed part messages to drop
  through causing a segfault.
* Some optimisations in Interchange.cpp
* Filters and envelopes can now be midi-learned but envelopes
  don't update the GUI.

2016-11-20 Will
* Midi learn window now accessible but non-functional.
* Midi learn Gui now has some internal test structure.
* Updated docs.
* Resolved issue with learned controls not all updating :)

2016-11-19 Will
* Made a few corrections and extensions to midi learn.
* Started documenting this.
* Bugfix: reverted change that had killed midi learn :(
* More midi learn refinements.
  Tested limits & status (but no interface yet).
* Created potential GUI based on part kits.

2016-11-18 Will
* Started midi learn. Basic entries in place - not active.
  LV2 behaviour not tested yet.
* Bugfix: Vector window wasn't updated on part change.
* Many controls now midi learnable - can't be deleted.

2016-11-16 Will
* Added 'CoolSound' demo vector definition file to examples.
* Small change to ID GUI controls as MIDI-learnable.
* Updated docs.

2016-11-13
* Direct -> gui filter done (not dynfilter).
* Direct -> gui envelope basics done (not freemode).
* Updated and corrected docs.

2016-11-12 Will
* Bugfix: direct filter gain was changed by wrong control.
* Started direct -> gui filter control.
* Updated docs.

2016-11-11 Will
* Finalised CMake ncurses correction from Giovanni.
* Add more explanatory detail to earliar changes made to
  Bank/Program change in MusicIO.cpp
* Re-instated 'in place' for jack freewheeling. Wasn't in use
  when program load issue arose :(
* Small optimisation to drum mode note base frequency.

2016-11-7 Will
* Improved crossfade dynamics.
* More docs.
* Added 'CrossFade.xiz' instrument to 'examples' files.
  Included 'CrossFade.txt' description.
* Added compiler switch for Note-On time reporting.
  Needs 'Log Load times' checked in settings.

2016-11-6 Will
* Enhanced part onoff control for internal routines.
    0 = off
    1 = on
    2 = inhibit and store last
    3 = restore last
* Direct -> gui LFOs done.

2016-11-5 Will
* Direct -> gui part kits done.
* Direct -> gui part system sends done.
* Direct -> gui resonance graph done.
* Corrected errors in docs.

2016-11-4 Will
* Direct -> gui oscllator done.
* Bugfixes: some oscillator direct access errors :(
* Updated docs.
* Direct -> gui resonance mostly done (not points).
* Minor direct access optimisations.

2016-11-1 Will
* Cmake fix: nucurses now compulsory, but ncursesw optional.

2016-10-30 Will
* Implemented kit item crossfades (in pairs).
* A couple of small bugfixes on the new crossfade.
* Docs updated.

2016-10-29 Will
* Microtonal GUI now only needs 'Apply' button on text fields.
* Setting an invalid root now leaves root and bank unchanged.
* First time bank root IDs now start at 5 spaced 5 apart.
* Added '*' to current root/bank in CLI lists.

2016-10-28 Will
* Separated key shift from main tuning.
* Oops - got that wrong :(
* Microtonal optimisation using a key map table - better!

2016-10-27 Will
* Direct access Bugfixes:
  Oscillator waveshape parameter read returned wrong result.
  Addsynth voice would crash if addsynth GUI not seen.
  Subsynth hamonics GUI slider move reversed.
* Revised GUI data sending to allow reads as well as writes.

2016-10-26 Will
* Started separating out CLI replies from main direct entries.
* Completed separation up to voice level.
* All done!

2016-10-24 Will
* Implemented mising direct modulator 440Hz switch.
* Completed direct -> gui addsynthvoice.
* Updated docs.

2016-10-23 Will
* Bugfix: direct -> gui 440Hz wasn't correct for sub/pad.
* direct -> gui addsynthvoice done apart from modulators.

2016-10-22 Will
* Added Loop mode to Solo feature.
* direct -> gui padsynth completed.
* Updated docs.

2016-10-21 Will
* direct -> gui part kit mode & drum mode done.
* direct -> gui addsynth main completed.
* direct -> gui subsynth completed.
* Updated docs.

2016-10-16 Will
* Completed direct gui system/insert effects.
* More done on direct gui part.
* Gui tooltip correction.

2016-10-15 Will
* Changed GUI channel switcher name to 'Solo'.
* Corrected GUI anomalies with channel switcher.
* New Solo.txt in doc.

2016-10-14 Will
* Moved vectors entry to its own button.
* Rearanged icons.
* Added channel switcher to 'Patch Sets' files.
* Moved Channel switcher GUI control from config to Mixer Panel.
* Added channel switcher controls to direct access.
* Updated docs.

2016-10-13 Will
* Direct gui part base controls mostly done.
* Doc updates.

2016-10-12 Will
* Completed direct gui main controls.
* Starting to populate direct gui part level controls.
* Updated docs.
* Direct gui Add, Sub, Pad vol/vsense/pan controls done.

2016-10-11 Will
* Proved direct gui updates correct for main & part controls :)

2016-10-10 Will
* Ringbuffer size corrections.
* Docs punctuation corrections.
* Started to implement direct access -> gui updates.

2016-10-9 Will
* Gave direct access CLI & GUI independent 'from' ring buffers.
* Improved direct access data transfers.
* Small correction to Vector GUI.
* Improved simple message system.

2016-10-8 Will
* Direct vector access almost complete.
* Updated docs.


2016-10-7 Will
* Small corrections to GUI.
* More work on direct Vector access.
* Updated docs.

2016-10-4 Will
* Started implementing direct access to Vectors.

2016-9-28 Will
* Added more info to /dev_notes and /doc.
* Added three new instruments to "Companion"
* No code changes.

2016-9-26 Will
* Bugfix: AddSynth Mod Amp Env enable now works.
* Applied Jespers batch to make scripts bash/dash compatible.
* Corrected and updated docs.

2016-9-25 Will
* Temporarily reverted actual splash screen to original.

2016-9-24 Will
* Merged splash updates from Jesper.

2016-9-23 Will
* Removed duplicate enable Freq Filter command.
* Bugfix: All AddSynth osc commands were going to the modulator.
* Upgraded and tested build instructions.
* Updated docs.

2016-9-22 Will
* Bugfix: direct access SubSynth Freq Env En was quite wrong :(
* Updated docs.

2016-9-21 Will
* Implemented direct access for AddSynth (not fully tested).
* Setting direct access type bit 0 now only echos byte stream.
* Updated docs.

2016-9-19 Will
* TEMPORARY fix: pad apply parameters wasn't working headless.
  Should probably use a list, not single integer.

2016-9-18 Will
* Implemented Oscillator direct access.
* Updated and corrected docs.
* Small correction to Resonance.
* Minor code optimisations.

2016-9-17 Will
* CLI now strips trailing spaces.
* Implemented PadSynth direct access base controls.
* Updated docs.
* Implemented Resonance direct access.

2016-9-15 Will
* Bugfix: direct access wasn't updating SubSynth overtones.
* Replaced HTML version of control numbers with text version.
* Bugfix: GUI wasn't sending kit number on envelope freemode.
* Optimised some direct access code.

2016-9-11 Will
* Further updates to docs
* New HTML copy of "Yoshimi Control Numbers".
* No code changes.

2016-9-10 Will
* Completed direct access envelope free mode. Oh what fun :(
  Switching from fixed to free and back still to be finalised.
* Revised docs.

2016-9-9 Will
* Revised direct access, now needs 8 unsigned chars.
* Implemented envelope direct controls (not free mode yet).
* Updated docs.
* Implemented LFO direct controls.
* Direct access now recognises floating point 'value'.
* Updated docs.

2016-9-8 Will
* Applied spelling patch from Jaromír Mikeš
* Added warning to dev_notes/Direct_Access.txt
* Now identifies SubSynth bandwidth envelope.

2016-9-5 Will
* Setup for next master version.

yoshimi 1.4.1

2016-9-5 Will
* Changed three instrument patches to the Gzip compressed form.
* If readline can't read its history file an empty one is created.
* Finalised all code and docs for release.
* Set version 1.4.1

2016-9-4 Will
* Added two new sounds to Will_Godfrey_Companion,
  Thin Trem Pipe & Pulse Reed.
* Updated docs for next release.
* No code changes.

2016-9-3 Will
* Regression: Part volume knob sent mixer slider in opposite direction.
* Removed redundant code from Config.
* Removed Tests directory.
  There are much more sophisticated test files now!
* Set version to 1.4.1 rc7
* Bugfix: Listing banks from CLI was enabling all possible ones :(

2016-9-2 Will
* Rationalised max & min key limits to remove overlap - and silence!
* Removed redundant threadmessage tests.
* Minor optimizations to threadmessage process.
* Reporting GUI commands now a build option.
* Set version to 1.4.1 rc6

2016-9-1 Will
* Bugfix: Threadmessage was issued at startup (SynthEngine defaults)
  before threadmessage routine fully initialsed.
* Set version to 1.4.1 rc5

2016-8-29 Will
* Changed priority settings so that adjustment is specific to LV2.
* Pushed program loads out of RT prio completely.
* Added CLI to channel switcher control.
* Updated docs.
* Set version to 1.4.1 rc4

2016-8-28 Will
* Bugfix: Parts failed to load from Bank window if part MIDI
  number was not the same as the part number (MOD 16).
* Vectors now fully obey channel switcher in 'Row' mode.

2016-8-27 Will
* Bugfix: If Startup had to change MIDI or audio engines it didn't
  set configChanged, so change was made permanent without warning.
* Commented out unused code in Config.
* Bugfix: 'Reset' wasn't clearing channel switcher GUI.
* Made channel switcher and vectors play nice - mostly!
* Set version to 1.4.1 rc3

2016-8-26 Will
* Bugfix: GUI was being disabled on close with multiple instances.
* Corrected settings messages for higher instances.
* Revised shortform NRPNs for channel select.
* Implemented channel select setup via GUI.
* Set version to 1.4.1 rc2

2016-8-25 Will
* First time startup now correctly sets current bank.
* Updated short guide.
* Set version to 1.4.1 rc1

2016-8-24 Will
* Moved current root and current bank to instance config files.
* GUI button numbers no longer shown in direct access.

2016-8-23 Will
* Separated out instance settings from main config file.
* Added GUI and CLI enable/disable to 'Switches'.
* Pushed gzip, splash, GUI enable & CLI enable into base params.
* Base params now hidden in secondary instances.

2016-8-22 Will
* Sample rate, buffer size, oscillator size now settable by first
  instance only (but visible to others).

2016-8-21 Will
* Commented out Config::showQuestionOrCmdWarning(
  never seems to be called.
* More doc updates and clarifications.

2016-8-20 Will
* Bugfix: Part change was calling for gui update before loading had
  completed :(

2016-8-18 Will
* Bugfix: If part kit items were enabled but the whole kit was 'off'
  the items were correctly saved, but not reloaded.
* Added 'Pad Kit' to 'Will_Godfrey_Companion'.
* Added missing copyright notice to some instrument patches.

2016-8-16 Will
* Loading untitled instruments now uses the filename.
* Loading "Simple Sound" changes the name to "No Title".
* User prevented from changing name *to* "Simple Sound".
* Bugfix: xml minimal had been set for patch set saves.

2016-8-15 Will
* Removed redundant (duplicated) part number settings.
* Improved vector control consistency.
* Vector data now stored in patch sets and saved state.

2016-8-14 Will
* Moved buffer size, oscillator size, sample rate into
  config BASE_PARAMETERS.

2016-8-13 Will
* Moved LV2 root/bank/program change into ringbuffer and adjusted RT
  priorites for best results when loading *huge* instrument patches.

2016-8-12 Will
* Inproved direct access to filters - Only dynfilter to do now!.
* Updated docs.
* Completed direct filter implementation.
* Updated docs (again).

2016-8-11 Will
* Bugfix: CLI wasn't loading upper set instruments (128+).
* Tidied up NRPN vector control.
* Added more error messages to 'non fatal' category.
* Implemented most of the direct access for filters.
* Updated docs.

2016-8-10 Will
* Implemented simple internal text messaging system.
* Added autoload state to CLI and NRPNs.
* Added instrument load time to CLI and NRPNs.
* Updated docs.

2016-8-9 Will
* Slow program load no longer freezes GUI
* Bugfix: Very obscure! Made some program load ops fail if number was
  less than 4 digits and there was a space in the name where the first
  character would otherwise be.
* Updated LV2 for new MiscGui files.

2016-8-8 Will
* Defined direct commands for 'set default' and 'MIDI learn'.
* Activated CLI ID.
* Updated docs.

2016-8-7 Will
* Created src/UI/MiscGui.h to become only link between synth & GUI.
* Bugfix: Effects 'home' on right click had failed.
* Bugfix: AddSynth resonance wasn't showing on GUI button 2.

2016-8-6 Will
* Started actual direct control of filters.
* Added root and bank load times but in uS!
* minor doc updates.

2016-8-4 Will
* Bugfix: At startup all enabled parts were registering direct O/P
  when not actualy directed to part/both.
* Load time reporting now has its own switch.
* Added 'Switches' tab to Config window and moved them from 'Main'.

2016-8-4 Will
* Added load time (mS) to instrument load message.
* New feature: Auto-load default state.

2016-8-2 Will
* Applied gentoo build patches.
  (doesn't seem to make any difference to other distros)

2016-7-31 Will
* Updated docs - no code changes.

2016-7-30 Will
* Optimised parameter handling in direct access.
* Updated docs.

2016-7-28 Will
* Implimented direct access to effect inserts, but not the actual filter
  (sub) insert in dynfilter.
* Added 'Effect_Inserts' file to dev_notes.
* Updated other direct access docs.

2016-7-27 Will
* Bugfix: System effect sends wasn't reporting scroll wheel use.
* Added system and insertion base effect controls to direct access.
* Updated docs.

2016-7-24 Will
* Bugfix: Direct access reading harmonic values returned the wrong result.
* Added missing direct access part controls. Dunno how I missed them :(
* Updated docs.

2016-7-23 Will
* Completed Subsynth controls (not the inserts).
* Corrected doc errors :(

2016-7-22 Will
* Started implementing direct access to SubSynth controls.

2016-7-20 Will
* Minor doc corrections - no code changes.

2016-7-15 Will
* Bugfix: hadn't included new Interface files in LV2 :(

2016-7-14 Will
* Changed virtual keyboard roller to slider.

2016-7-5 Will
* Small doc updates - no code changes.

2016-7-1 Will
* Small format change in GUI access reports.
* doc updates, including new file /dev_notes/Direct_Access.txt

2016-6-29 Will
* Implimented direct access to part controllers and up to Kits.
* Updated docs.
* Completed kit level direct access.
* Revised some control values.

2016-6-28 Will
* Adjusted some GUI engine numbers so they all match.
* Implimented direct access to main and basic part controls.
* Bugfix: Ring buffer count was wrong.

2016-6-27 Will
* Created new Interface directory.
* Created new InterChange file in Interface directory.
* Moved GUI ID files from SynthEngine to InterChange.
* Moved CmdInterface to Interface directory.
* Implemented direct CLI access to some part controls.
* Implemented ring buffer between interchange and final sound.

2016-6-26 Will
* Added GUI warnings when audio or midi not availalble.
* Corrected and improved new user guide.

2016-6-25 Will
* Created new quick guide as ODF in doc directory.
* Updated notes.
* No code changes.

2016-6-18 Will
* Implemented missing 'home' function in formant filter controls.
* Minor adjustments to formant filter GUI layout.

2016-6-17 Will
* Added format test to CMakeLists.txt - commented out on pushes.
* Reinstated identification of controls.

yoshimi 1.4.0.1

2016-6-16 Will
* Bugfix: missing format string in VectorUI :(

yoshimi 1.4.0

2016-6-13 Will
- Set version to 1.4.0 for release.
- Implemented shortform NRPN channel change.
- Bugfix: Vector X CC didn't enable lowest part.
- Added extra sanity checks to vector control.

yoshimi 1.4.0 rc6

2016-6-10 Will
- Bugfix: 'home' on some controls updated the GUI but didn't send.
- Bugfix: Missing 'includes' in LV2 CMakeLists.txt :(

yoshimi 1.4.0 rc5

2016-6-10 Will
- Bugfix: Subsynth & Oscillator harmonics fundamental homed wrongly.
- Bugfix: Virtual keyboard controler showed wrong home setting.
- Made all forms of vector incoming CC initialising consistent.
  Available parts incremented if necessary & parts enabled.
- Setting GUI incoming CC only set to 14 if a lower value entered.
- More adjustments to knobs and sliders.
- Modified '64ft Organ'. Sounds the same but Extreme LF balanced.
- Modified 'Tomita Whistle'. Attack time was too short.

yoshimi 1.4.0 rc4

2016-6-7 Will
- Brought in extended slider controls from Rob's ideas.
- Modifed knobs for similar mouse wheel behaviour.
- Bumped rc version.
- Added existence check when saving vectors.

yoshimi 1.4.0 rc3

2016-6-7 Chris
- Replaced buggy file extension test.

2016-6-4 Will
- Effects knobs home correctly.
- Removed now unnecessary reset buttons.
- CLI histories reporting now includes vectors.
- Added fix from Frank for c++11 issues with older compilers.
- Bugfix: default l/r cross for Echo and Distortion effects.

2016-6-3 Will
- All knobs 'home' on right mouse click except effects.

yoshimi 1.4.0 rc2

2016-6-2 Will
- Bugfix: vector 'Clear' was removing all vector names.
- Added 'Clear All' to vector options.
- Forgot to ID the mixer panel controls :(

yoshimi 1.4.0 rc1

2016-6-1 Will
- Completed implementation of pitch bend adjust and offset.
- Corrected wrong opening tab in PadSynth window.
- Vector window now fully in sync with rest of GUI.
- Voice list controls identified.
- Docs updated.
- Master version set for rc1.

2016-5-31 Will
- Reviewed instrument name boxes to make them clearer.
- Partial implementation of pitch bend adjust and offset.
- Vector name box always now has text.
- Updated tooltips.

2016-5-30 Will
- Bugfix: Default resonance was showing 30dB but was actually 20dB.
- All horizontal sliders now home on a right click.
- Made GUI sliders clearer and more consistent.
- More doc updates.
- Added brackets to some code to remove possible ambiguity.
- Vector instruments now have the engine colours.

2016-5-29 Will
- Implemented Zyn. compatible AddSynth modulator fixed frequency.
- Updated some docs.
- Implemented Zyn. compatible PWM modulator.
- Bugfix: MORPH modulator is now correct.

2016-5-28 Will
- Vector control 'Clear' implemented.
- Improved Vector GUI structure.
- Identified vector controls.
- Updated docs.

2016-5-27 Will
- Mixer sliders now right click to home position.
- All vector options implemented except 'Clear'.

2016-5-26 Will
- Initial implementation of GUI vector control.

2016-5-25 Will
- Refinements to system and insertion effect selectors
- Updated docs
- Added auto build update.

2016-5-24 Will
- System sends now identified :)

2016-5-23 Will
- Added aftertouch recognition to LV2 (not actually used yet)
- Identified part to system effect sends.
- Identified insert and system effect controls (not system sends)
- More adjustment to control ID numbers.
- Yoshimi now has a build number :)

2016-5-22 Will
- Bugfix: Kit level IDs were wrong.
- Updated docs.

2016-5-21 Will
- Effects controls now mostly identified.
- Yoshimi now only sets a single client if jack is both midi & audio

2016-5-20 Will
- Rearanged some control values.
- Corrected amp/freq lfo anomaly.
- Changed engine numbers.
- Updated docs.
- Started Identifying effects controls.
- Reviewed files to remove GCC6 warnings.

2016-5-19 Will
- Completed moving controls ID text from GUI to main code.
- Corrected dev-notes/Yoshimi Controller Numbers.ods
- Completed Envelope control IDs.

2016-5-18 Will
- Started moving controls ID text from GUI to main code.
- New sound Pad Organ :)

2016-5-17 Will
- Identified controls in Part Controllers.
- Updated dev-notes/Yoshimi Controller Numbers.ods

2016-5-16 Will
- Updated some tooltips
- Documentation now covers all implemeted controls.
- Identified top level controls.
- Adjusted some control numbers for conformity.

2016-5-15 Will
- Changed Resonance interpolation control to clarify two types
  and reorganised layout of neighboring controls for uniformity.
- Bugfix: Filter control had wrong ID
- Bugfix: LFO had wrong insert parameters.
- Bugfix: Got interpolation button names the wrong way round :(
- Documented most of the defined controls in dev-notes
- Bugfix: SubSynth wrong control ID.
- Bugfix: PadSynth missing control ID

2016-5-14 Will
- All Identifed data now passed to synthengine in uniform manner.
- Bugfix: Right click on mod oscilator didn't close AddVoice window.
- Mostly Identified Envelopes (not fee mode).
- Identified most of basic part controls.

2016-5-13 Will
- Identifed Resonance controls.
- Moved max resonance points definition to CMakeLists.txt
  and changed to more obvious name. In future we want to check
  this size outside immediate resonance code.

2016-5-12 Will
- Identified AddSynth & PadSynth oscillator controls.
- Included Adsynth Voice & Modulator controls.

2016-5-11 Will
- Improved SubSynth ID code.
- Corrected swapped controls in filters.
- Identifed AddSynth global controls.
- Identifed PadSynth controls.

2016-5-10 Will
- All of SubSynth identified (except embedded envelopes).

2016-5-9 Will
- Bugfix: Different versions of CMake require different ways of
  specifying C++11

2016-5-8 Will
- Filter params complete.
- Small improvement to the way we return control values.

2016-5-7 Will
- Yoshimi now requires C++11
- All parts of LFO now respond to test.
- Filter params mostly responding to test.

2016-5-6 Will
- Tests slightly improved and will now display in the GUI or CLI
  whichever is selected.

2016-5-5 Will
- Added GUI recognition tests (displayed in the CLI)
  Volume button on any Addsynth Voice
  Freq button on any LFO

2016-5-4 Will
- Bugfix: offset could be uninitialsed in history saving routine.

2016-5-3 Will
- Implemented setting jack autoconnect status in both GUI and CLI.

2016-5-1 Will
- Completed right click to and from resonance
- First-time startup now opens the virtual keyboard.
- Fixed master and part key shift range limits to +-36 semitones.
- Implemented master, part & channel NRPN key shift.

2016-4-30 Will
- Implemented right click on child window button closes parent
  and right click on child close button opens parent.
  To and from resonance yet to do.

2016-4-29 Will
- Bugfix: file not added to end of history list if copy had
  just gone over the maximium, so was still technically there
  but wouldn't have been saved.
- Reinstated missing XML instrument parameters, although never used.

2016-4-28 Will
- Implemented CLI read/get for vectors.
- Improved CLI vector listing.
- Improved sync between CLI and GUI for effects.
- Removed temporary 'test' command from CLI.

2016-4-27 Will
- Code cleanups.
- History optimisations.
- Made history variable names consistent.
- More work on CLI read/get.

2016-4-26 Will
- Refactored 'history' so only one common file is created.

2016-4-23 Will
- Added 'get' alias to the 'read' command.

2016-4-22 Will
- Started to implement CLI read values.
- Rationalised some error messages.
- Detached some direct part access from gui.

2016-4-8 Will
- Bugfix: CLI vector Y fetures now correctly set.

2016-4-5 Will
- Extra CLI error check when loading vectors.

2016-3-30 Will
- Improved CLI error checks when setting vectors.

2016-3-29 Will
- Rationalsed allowable sizes for sample rate and Oscilsize so all
  input routes have the same limits.

2016-3-28 Will
- Bugfix: Min Oscilsize is 256 but would allow less at CLI resulting
  in a segfault. GUI seemed to accept 128 but silently changed it :(

2016-3-27 Will
- Bugfix: Setting default preset path was being indicated in the GUI
  but wasn't being actioned :(

2016-3-26 Will
- Added "Ignore reset all controllers" to MIDI config.

2016-3-25 Will
- Added error check for invalid vector files.
- Bugfix: if jack not running and ALSA not available yoshimi
  sometimes segfalted.
- Splash screen can now be disabled.
- Added 'Tomita Whistle' instrument patch.

2016-3-23 Will
- Implemented CLI Vector save and load.
- Minimum CLI abbreviations capitalised.
- Reorganised CLI vector features setting.
- Giving no channel number for vector load now loads to the same
  channel as it was saved from.
- Now ensures the channel numbers are correct for all four parts.

2016-3-21 Will
- Bugfix: All file loads incorporating scales now correctly tuned.
- CLI can now load and save scales.
- Small adjustment to scales window.

2016-3-20 Will
- CLI can now load and save states.
- Whenever scales are loaded via GUI tunings are also now applied.

2016-3-19 Will
- Reorganised startup so that bank and history loading
  doesn't slow down intial stand-alone display, as this
  had made some users think it had failed, so tried again.
  LV2 startup as before.
- CLI can now list recent histories.

2016-3-18 Will
- Patched CMakeLists.txt to make it more distro agnostic.

2016-3-16 Will
- Fixed regression: LV2 gui now displays correctly again.

2016-3-13 Will
- Minor doc corrections and updates.

2016-3-10 Will
- Reorganised CMakeLists.txt files for better integration with
  different distros, and to recognise LV2_PATH.

2016-3-8 Will
- Bugfix: CMakeLists.txt now recognises both ncurses and ncursesw.
- Bugfix: Default presets were only being set if there were none in
  the .config file, but not if there was no config file!
- Max preset directories set to 128 (same as roots and banks).

2016-3-5 Will
- Console now adds entries at the start.
- matchWord now case insensitve to reference word as well as input.
- More messages can be suppressed.

2016-2-28 Will
- Updated docs.

yoshimi 1.3.9

2016-2-28 Will
- Effect preset number is now included in prompt.
- Removed duplicate instrument "0085-old_pad.xiz from Mysterious bank.
- Set version to 1.3.9 for release.

2016-2-26 Andrew
- Bugfix: in 'main' another GCC6 issue.
- Set version for rc3

2016-2-25 Will
- Bugfix: another GCC6 incompatibility resolved.
- Set version for rc2

2016-2-21 Andrew
- setCurrentRootID properly fixed.

2016-2-21 Will
- Reorganised CLI root and bank commands.
- Implemented creating & deleteing new banks in CLI.
- Bugfix: deleting bank failed if there was no .bankdir file.
- Set version to 1.3.9 rc1.

2016-2-19 Will
- Corrected desktop file.
- Updated docs & screen images.

2016-2-18 Will
- Bugfix: CLI can again list current bank/root.
- Bugfix: on debian testing GUI was locking up if you reduced the ID of the
  last root path in the list.


2016-2-17 Will
- Instrument file changes are now individually checked after the attempt
  instead of tested for writability in advance.
- Path window no longer offers save/not on close - always saves.
- Bugfix: above changes didn't update gui correctly :(

2016-2-15 Will
- Fixed regression. Moved bank and history loading back into config.
  Previous change didn't improve startup behaviour and messed with LV2.
- Created 'stateChanged' variable for future use.

2016-2-14 Will
- Removed jack/alsa tests from CMakeLists.txt It's now redundant.
- Re-enabled up to 128 roots and banks and removed redundant maximum
  test - MIDI can't send > 127 and command line does it's own check.
- Updated docs.
- Added 'Muted Synth' instrument patch.

2016-2-14 Andrew
- Removed ControlInterface (obsoleted) + fixes for gcc-6

2016-2-8 Will
- GCC 6 fix?

2016-2-7 Will
- Corrected man page.

2016-2-1 Will
- Fixed regression. Config was being resaved when nothing had changed.
- Refined message hiding. Applies to Reports console and CLI. Hiding
  is also independent from those forced to CLI only.

2016-1-31 Will
- Small gui correction to remove unnecessary scroll bar.
- Recent Scale/State now greyed out if empty.
- Bugfix: Wrong name in CMakeLists.txt failed in some environments.

2016-1-30 Will
- Corrected some GUI text and tooltips.
- Added check for ncurses in cmake.
- MAX_HISTORY now set to 25 in CMakeLists.txt
- Banks file now follows compression schedule.
- Current available parts now stored in 'MASTER' part of patch sets.
- .config & .state now marked as yoshimi only.

2016-1-29 Will
- Added scale list to history file and recent scales to GUI.
- State list and recent states also added.

2016-1-28 Will
- Bugfix: Loading saved state now correctly sets buffer size.
- Duplicated calls to state XML data removed.
- Initial implementation of non-fatal error report hiding.

2016-1-27 Will
- Reorganised grouping of main .config file
- New config files that are unique to Yoshimi now carry the yoshimi
  doctype instead of the ZynAddSubFX one.
- minor doc spelling corrections.
- Fixed regression. Alsa can have sample rate selected again.
- Trial of 192000 sample rate.

2016-1-26 Will
- Patch Sets History no longer in main .config file but in new
  .history file, subsection "PATCH_SETS"

2016-1-25 Will
- Added correct licence details to CmdInterface files.
- Synchronised Exherbo cmake.

2016-1-24 Rob
- Furhter improvements to cmake workround.

2016-1-24 Will
- Minor reorganisations.
- Only relevant XML files now carry base parameters.
- CLI no longer sets configChanged when altering the new banks file.

2016-1-22 Rob
- Workaround to avoid cmake 3.4.1 bug by using our own routine to
  generate .cpp files from .fl ones and not using fltk_wrap_ui

2016-1-21 Will
- Started splitting up yoshimi's config files and separated out banks
  to their own files within .config/yoshimi/.
- Changed confg save to banks save in banks UI.

2016-1-17 Will
- Bugfix. Quick patch from Csaba so Addsynth vice presets are recognised.
- Patch from Csaba to hide extension in presets window.

2016-1-15 Will
- Bugfix. Format string missing from sprintf :)

yoshimi 1.3.8

2016-1-14 Will
- More doc updates.
- Set version as 1.3.8 rc3.
- Resolved minor ambiguities in command line syntax.
- Final tidy up of docs.
- Set version to 1.3.8 for release.

2016-1-13 Will
- Updated docs.
- Set version as 1.3.8 rc2.
- Corrected part number (CLI numbers *must* start from zero).
- CLI Y axis now uses up/down instead of sharing left/right with X.

2016-1-12 Will
- Created Yoshimi man page.

2016-1-10 Will
- Set version as 1.3.8 rc1.
- Moved banks & roots to end of config file. Will eventually be
  separate file.

2016-1-9 Will
- Added gui state to config file
- All major startup arguments now trigger the config changed message
  for both gui and command line.
- Command line environment status now saved and cross linked with
  gui status defaulting to CL if attempt to disable both.

2016-1-9 Andrew
- Reconfigured main so first instance can access saved config before gui.

2016-1-8 Will
- Synchronised config change warning between gui and command line.
- Implemented saving current part to external instrument.
- Updated repositories.

2016-1-7 Will
- bugfix, Yoshimi now exits correctly with '-c' argument and trailing '&'.
- Help now context sensitive, and list reoganised.
- Command line can now load individual external instruments to the current part.
- Tiny optimisation to SubSynth filter.
- Updated appdata and desktop files.
- Updated Command_Line.txt
- Implemented alsa/jack preferences within command line environment.

2016-1-6 Rob
- Completed Program Change improvements and defined common point
  in SynthEngine for all Program Change calls.

2016-1-4 Will
- Subsynth bugfix. Buffer size no longer has to be divisible by 8.

2016-1-3 Will
- Improved cleanness of program load from various sources.

2016-1-2 Will
- Program change no longer mutes the whole synth.

2015-12-31 Will
- Disabled jack/alsa tabs if running as LV2
- Allow mutiple instances whith alsa audio as they can
  now be set to different backends/soundcards.
- Root/Bank/Program thread now lower than both jack and alsa.

2015-12-30 Andrew
- Revised music clients so that Yoshimi can always start.
  If the wanted backend is missing it will try the other
  option and if that fails, set a null backend.

2015-12-29 Will
- Updated docs (especially command line)
- Moved Drum kit 2 so it is MIDI accessible
- Added Moor Drums
- Added Choir Stabs

2015-12-27 Will
- C/L system and insert effects now report to the gui

2015-12-26 Will
- Ported pop suppression feature from Zyn 2.5.2
- Changed default XML Zyn instrument compatibility version to 2.5
- Bugfix. NRPN insert and system effect changes only worked correctly
  on the lowest value effect number.

2015-12-23 Will
- Small improvements to command line access.

2015-12-22 Will
- Bugfix. Had screwed up vector Y control. Now better
  error checked too.

2015-12-21 Will
- More code cleanup.

2015-12-20 Will
- (MusicIO) hooks in place for key and channel pressure.
- Implemented Y/N query for command line.
- Command line can now change part names.
- Added reset capability.

2015-12-19 Will
- All base level part controls available to command line.

2015-12-18 Will
- All command line effect sends in place (no gui update).
- All command line effect presets available.
- More code cleanups

2015-12-17 Will
- Implemented major effects settings for command line.
  Effect number, type and send.
- Some code cleanups.

2015-12-15 Will
- Vector control now has it's own level on command line.
- Setting audio destination is now by names (not numbers).
- Part volume, pan & keyshift now available.
- Can now change jack config as well as alsa.

2015-12-14 Will
- Audio and midi preferences can now be set in config window.
- More improvements to command line interface.
- Updated docs

2015-12-13 Will
- Bugfix segfault when doing a reset via command line if gui active.
- Command line part change now updates gui
- More reoganisation of cammand interface.
- Started to implement command line level sensing.

2015-12-12 Will
- Applied possible Install fix to CMakeLists.txt.
- Re-organised command interface files ready (hopefully) for a big
  push on implementation.

2015-12-10 Will
- Enabled AddSynth voice formant filter Q to respond to settings. This
  brings it into line with the recent Zyn. upgrade but shouldn't change
  any currently existing patches.
- Completed Root, Bank, Program change thread & ringbuffer incuding full
  error checks, and allowance for future expansion.

2015-12-9 Will
- Corrected jack/alsa MIDI behaviour and added user defined source name
  for jack MIDI in gui.
- Updated docs.

2015-12-7 Will
- Humanise settings now saved in patch sets.
- Reverted CMakeLists as problems now worse for fedora and some debian installs.
- Added lv2 makefile and install to cmake distclean.

2015-12-6 Will
- Bugfix MIDI not responding to CC2 sometimes.
- Removed jack MIDI ringbuffer now served better by guithreadmessage
  and root/bank/prgoram thread and ring buffer.

2015-12-5 Will
- Improved 'Humanise' feature and changed to a slider.
- Small code clean-up arond root,bank, program code.
- Improved gui timeout delay on fault.

2015-12-2 Will
- Minor improvement to Root, Bank, Program selection in ring buffer.

2015-12-2 Rob
- Corrected gui update method for banks and roots.

2015-12-1 Will
- First trial of combined thread and ring buffer for Root, Bank
  & Program Changes.

2015-11-28 Will
- Fixed regression where renaming instruments failed to actually
  write to the file.

2015-11-28 Andrew
- Added '-c' option that disables command line interface

2015-11-27 Will
- Resolved instrument name anomaly. Part name is now always internal
  instrument name, regardless of file name.
- Minor optimisation. No need to reload same bank.

2015-11-25 Will
- Applied cmake ARCH and LV2 patches.
- Added notes on audio direction in'doc'.
- Changed CC logging channel numbers to start at 1.
- Improved some command line responses.

2015-11-21 Will
- Implemented logging of incoming MIDI CCs.
- Fixed crash bug caused by new kit item name being called before
  it was created - only when trying to enable a kit item with no
  engines already defined.

2015-11-21 Will
- Re-enabled 'minimal' in XMLwrapper for all except presets.
- Presets wasn't showing 1st character (array offset by 1).
  Corrected.
- Clarified copyright notice.
- If in kit mode engine window title bars now display the kit number
  and name if any.

2015-11-20 Will
- Fixed regression where sending CCs would close part windows
  and streams of them blocked the gui.
- Discovered previous bug was hiding 'inappropriate' gui calls :(
  Now fixed properly.

2015-11-19 Will
- Ported pink noise feature from Zyn 2.5.2
- No longer clears part output buffers, as they are completely
  overwritten when in use and ignored otherwise.

2015-11-17 Will
- Minor display corrections
- Changed XML minimum Zyn instrument compatibility version to 2.4
- Activated addsynth voice filter velocity sensimg.

yoshimi 1.3.7

2015-11-16 Will
- Added experimental breath control CC2
- Set release version 1.3.7

2015-11-14 Will
- Rationalised window titles.
- Consolidated internal filenames.
- Bugfix kit item label now updates correctly.
- Set version as 1.3.7 rc1

2015-11-13 Will
- More windows under control.
- Improved save and load code.
- More windows show the instance number in their title.

2015-11-12 Will
- Now ensures session files always save with the .state extension.
- Remembers the last positions of major windows and reopens them
  if shut down while they were still open.
- Added different file for each instance.

2015-11-10 Will
- Directly setting channel numbers 16 to 31 will now allow a note off
  while blocking all other MIDI messages to that part.
- Preset directory changes no longer need a restart.
- Part key shift extended to +- 24 semitones.
  4 octaves should be enough for anybody :)
- Default state file location is now fixed - users can change it
  as they wish.
- Removed redundant Pnoteon code.

2015-11-8 Will
- Minor adjustment to command line - single characters can be used for
  unambiguous commands. Spaces between them are still needed.
- Adding or removing root paths via command line now updates the gui.
- gui master refresh sets system and insert to 1 and selects system.

2015-11-7 Will
- Bugfix reset all controllers missed some and didn't update the window.
- Multiple instances disabled if running with ALSA audio output.

2015-11-6 Will
- Bugfix state save and load didn't identify 'empty' instruments.
- Reorganised top menu bar again and added 'clear' to scales.
- Enabled logging XML header versions.

2015-11-3 Will
- Prepared XML wrapper so that meaningful data can be put
  in 'INFORMATION' not just instrument settings.
- changed menu bar 'Show' to 'View'.

2015-10-31 Will
- Added 'Show' to top menu bar.
- Rationalised top menu bar entries.
- Created 'Reset' button in place of 'Clear all parameters'.
- Added reset to command line.
- Added number of available parts to defaults resetting.

2015-10-29 Will
- Loading scales or state now performs a retune.

2015-10-27 Will
- Fixes microtonal tuning regression.
- Moved old README.txt file to histories.

2015-10-25 Will
- Added command line history patch from of F. Silvain.
- Corrected bank listing regression.

2015-10-24 Will
- Moved cli output call to make it more generic.
- Removed duplicate report code in synthEngine.

2015-10-23 Will
- Implemented unix style paging for command lists from ideas of F. Silvain.
- Implemented command line listing of parts with instruments installed.
- Updated some docs.
- Cleaned up error messages and logs.

2015-10-16 Will
- Implemented load and save of patch sets.

2015-10-12 Will
- Added paging to banks list.

2015-10-11 Will
- Implemented paging (not banks yet).

2015-10-9 Will
- Changed mode return behaviour.
- Changed some command names.

2015-10-8 Will
- Fixed segfault when changing command line mode.
- Added command line history.

2015-10-7 Will
- Brought Andrew's thread and readline into older style command line.
- Further enhancements.

2015-10-6 Will (command)
- Improved readline exit behaviour.
- Added exit command.

2015-10-5 Will
- Further improvements to command line control.
- General code tidying.

2015-10-3 Will
- More improvements to command line control.
- Extended command line vector control.
- Auto generate .config/yoshimi/presets directory.

2015-10-2 Will
- Set up bugfix branch to track only the current release.
- Set version of this to 1.3.6.1

2015-10-1 Will
- First time config search was getting confused if zyn or old style
  yoshi configs were there, so they are no longer accepted.
- Added definitive search for bank dirs launch directory parent.
- Added definitive search for preset dirs in launch directory parent.
- Identifed preset bugs. Only gui updates needed now.

yoshimi 1.3.6

2015-9-28 Will
- Some code style corrections.
- Final LV2 fix.
- Documentation updates.
- Snuck in a new instrument patch.
- Set version as 1.3.6 for release.

2015-9-26 Will
- Pulled in additional command line controls.
- Pulled in Andrew's further LV2 fixes.
- Set version as 1.3.6 rc5.

2015-9-20 Andrew
- Fixed LV2 plugin buffersize setting in case of smaller
  internal buffersize.

2015-9-14 Will
- Fixed bug that let an invalid instrument be stored in a bank.
- Changed 'Parameters' to 'Patch sets'
- Set version as 1.3.6 rc4.

2015-9-13 Will
- Merged stable version from command branch.
- Set version as 1.3.6 rc3.

2015-9-10 Will (command)
- Allow buffer size down to 32 frames.

2015-9-7 Will (command)
- More extensions to command line access.
- Improved error checks.

2015-9-6 Will (command)
- Extended and improved command line access.

2015-9-5 Will (command)
- Started new command line access.

2015-9-2 Will
- Set version as 1.3.6 rc2.
- Overall key limit increased to 80.
- Part max key limit increased to 60.
- Part default key limit increased to 20.
- Added demo midi and parameter set to examples directory.
- More doc updates and moved some files to Histories directory.
- License corrections.

2015-8-31 Will
- Set version as 1.3.6 rc1.
- Untangled preset counters from bank counters.
- Improved NRPN listing of roots and banks.
- Small GUI adjustments.
- Updated docs.

2015-8-25 Will
- Corrected command line regression :(
- Added command line entry to define new root path.
- Improved some default settings.
- Now correctly scans for banks on first time startup.

2015-8-23 Will
- Improved command line options.
- Updated docs.

2015-8-20 Will
- Completed new NRPN extensions so most system values can be changed.

2015-8-18 Will
- Extended NRPNs to list dynamic system values (to current report log)
  some of which can also be changed.

2015-8-13 Will
- Added failure messages to splash screen and increased timeout.

2015-7-20 Will
- Merged in ALSA updates from 'buffers'.
- master version now displays an 'M' suffix.

2015-7-20 Will (buffers)
- Hopefully completed Alsa updates.

2015-7-20 Will (buffers)
- Implemented Alsa endian changes.

2015-7-16 Will (buffers)
- Alsa now recognises 32, 24 & 16 bit formats LE only.

2015-7-15 Will
- Added sanity checks to vector feature CC settings.
- Small correction to alsa audio.
- More doc updates.

2015-7-11 Will
- Fixed bug that would crash if a bank or instrument rename
  was cancelled.

2015-7-10 Will
- Added exclusions to CC designations.
- Improved vector control error checks.
- More doc updates.
- Implemented redefinable vector features

2015-7-5 Will
- Minor gui bugfix 'Simple Sound' correctly set to 'No Title' in
  all windows when actually edited.
- Vector control individual features can be reversed.
- Enabled NRPN part destination setting.

2015-7-3 Will
- Merged in corrected buffers - still some work to do on alsa
  audio which has been incorrect for a long time but should be OK
  on motherboard chipsets.
- More documentation!

2015-6-24 Will (buffers)
- Set up and tested separate buffers for JACK only, very untidy.
- currently breaks ALSA and LV2.

2015-6-19 Will
- bugfix set typecast in BankUI to enable build with fltk 1.1
- bugfix changed MasterUI so that main window is refreshed when
  'State' is loaded.

yoshimi 1.3.5
- Finalised for release and tagged.
- Added more details to docs.

yoshimi 1.3.5-rc4

- Fixed failure of Insert Effect part list length to update when
  number of parts changed.

yoshimi 1.3.5-rc3

2015-6-13 Will
- Fixed regression that was messing up pitch change.

yoshimi 1.3.5-rc2

2015-6-11 Will
- Fixed gui bug, disappearing 'Bypass Global F.' when Addsynth Voice
  Filter checkbutton clicked.
- Vector checks and sets related part channel numbers instead of
  assuming default values.

yoshimi 1.3.5-rc

2015-6-7 Will
- Jack port only registered if direct part output is set as well as
  the part being enabled.
- Mixer panel refresh button hidden (redundant).
  Will eventually be removed if no problems seen.

2015-6-5 Will
- Improved engine colour sync, and also responds to kit part edits.

2015-6-1 Will
- Common Add,Sub,Pad colours now defines in CMakeLists.txt

2015-5-30 Will
- Vector control volume 'swap' now uses an inverse square law to keep the
  overall level fairly constant.
- More improvements to instrument engine colours.

2015-5-30 Will
- Bugfix! Only part 1 was responding to gui instument selection.

2015-5-29 Will
- Fixed regression that stopped mixer panel updating on MIDI program change.
- Moved max part control from parameters menu to alongside part number.
- Refactored part gui calls to improve updates.
- Implemented colour based engine IDs in mixer panel window
- 'Clear All Parameters' now resets NRPNs and vector control.

2015-5-27 Will
- Trial for colour based engine IDs in main window.
- Fixed bug that caused banks to be initialied twice on startup.
- Hid (redundant) refesh button from instrument banks window.
  Will remove it completely if no problems show up.

2015-5-23 Will
- Small improvement to synth ID discovery.
- Prompts at foot of window.
- Removed old style new bank creation.

2015-5-21 Will
- Implemented identification of all three synth engines.
- Made workaround for corrupted instrument headers.

2015-5-15 Will
- Implemented max part & part group control.

2015-5-13 Andrew
- On-demand jack ports registering (only if part is enabled)

2015-5-12 Will
- fixed asString bug that still appeared on some architectures.
  Thanks to Stephen Parry for identifying the cause.

2015-5-7 Will
- Improved bank root and extended program change CC setting method.
- Corrected NRPN gui display issues
- Updated Docs

2015-5-6 Will
- Implemented Zyn-compatible NRPNs with extension for effect type and destination
  part number change.  (some gui improvements needed)
- Updated Docs.

2015-5-2 Will
- Improved NRPN handling of 14bit NRPNs and 'full' NRPNs with reversed
  data byte order.

2015-4-30 Will
- Fixed regression in distortion level.
- Added voice number to AddSynth oscillator editor.
- Implemented NRPN data increment and decrement.

2015-4-27 Will
- Fixed bug that stopped some rotary controls responding to mouse wheel.
- Re-orderd part effects window to more closely match system & insert.
- Made 'panic' stop fade at a fixed rate so it is now click free even for
  very high sample rate and small buffer size.

2015-4-25 Will
- Added part number and name to editing window title bars.
- Made it possible to silently disconnect/reconnect a part from all MIDI input.
- Improved config settings for Bank Root & Extended Program Change.

2015-4-24 Will
- Implemented 14bit NRPNs
- Implemented scroll wheel control of knobs
- Implemented X as well as Y knob control

2015-4-21 Will (vector)
- Some more small optimisations

2015-4-19 Will (vector)
- Fixed regressions caused by mixer gui changes!
- More adjustments giving greater flexibility to NRPNs

2015-4-18 Will (vector)
- Added NRPN and vector error checks and warnings
- Updated docs
- Very specific segfault with Rosegarden V12.4 and 'RootBankChange'
  test file has cleared! Confirmed it is still there on yoshimi 1.3.3
  puzzling :(
- Rationalised mixer panel gui, removing duplicates

2015-4-17 Will (vector)
- Implemented direct part channel change
- Corrected license anomalies
- Updated docs

2015-4-15 Will (vector)
- Implemented direct part CC change
- Corrected and updated Docs

2015-4-3 Will (vector)
- Implemented direct part program change
- Vector controls only enabled if NUM_MIDI_PARTS set to 64

yoshimi 1.3.4

2015-4-1 Will (vector)
- Bugfix corrected merge errors

2015-4-1 Will
- Tidied up for release on such an auspicious date!

2015-3-30 Andrew
- Share async gui process function between main and lv2 mode

2015-3-30 Will
- Ported padsynth wavetable saving from ZynAddSubFX

2015-3-29 Will
- Fixed root dir length bug
- Fixed add root no-show bug
- Fixed remove root still showing bug
- Removed root path tab from Setup window as it
  was getting too complicated syncing 2 copies
- Changed 'Reports' menu item into a separate button
  fltk problem :(

2015-3-28 Will
- Reports can be sent to the console window or stderr under
  runtime selection in the settings window
  This setting is saved, per instance
- Lots of small log message rationalisations
- Removed some old commented out code
- Reinstated search for ZynAddSubFX config search if no
  Yoshimi one can be found

2015-3-26 Will
- Bugfixes in setup CC selections
- Removed auto close checkbox from Banks and instruments
- Reports menu item greyed out if not enabled.

2015-3-25 Will
- MIDI volume control range now saved to parameters
  per part as "volume_range"
- Updated XML headers to include author and
  yoshimi-major and yoshimi-minor version numbers
- All pan centre buttons now red, not just main one

2015-3-22 Will
- Rationalised MIDI volume control
- Implemented MIDI volume control range setting
- Implemented missing resets in 'Reset All Controllers'

2015-3-18 Will
- Pulled remaining program change gui calls into gui thread
- Root path window now correctly tracks 'save' changes

2015-3-15 Will
- Used new gui updating so that MIDI volume and pan changes
  are shown in both the main and panel windows

2015-3-15 Andrew
- Added asynchronous gui update ability from arbitrary threads

2015-3-12 Will
- inserted missing ";" at line 60 of yoshimi.ttl
  found by Holger Marzen

2015-3-10 Will
- Panel window bugfix

2015-3-2 Will
- Added patch from Jakub Cajka to furthur nail asString ambiguities
- Added SVG icon image (renamed alternative)
- Set up for release

2015-3-1 Will (vector)
- Moved all NRPN and Vectore code to MusicOI
- Added 'Brightness' control
- GUI freeze still not resolved :(

2015-2-28 Will (vector)
- Further separated out controls, and also enabled setting instruments
  however this is very experimental and *not RT safe*
- improved this now, but discovered a gui bug if the panel
  is open when a vector program change takes place - gui freezes :(
- got rid of a warning message in jack engine :)

yoshimi 1.3.3

2015-2-27 Will
- Added and updated Docs & Images
- Prepared for full release

2015-2-27 Andrew
- Updated splash screen

2015-2-26 Will
- Some fine tuning
- Updated documentation

2015-2-25 Will (vector)
- Separated X & Y to independent NRPNs
  NRPN msb = 64, lsb = 1 for X
  NRPN msb = 64, lsb = 2 for Y
  DATA lsb = CC, msb = operation(s)
                1 = volume
                2 = pan

2015-2-24 Will (vector)
- Seems stable now - crashes were due to mixture of
  channel and part limits.
- Mixer panel now shows groups of 16 parts.
- Volume sweeps implemented but need balancing better.

2015-2-23 Will (vector)
- First attempt at vector control
  Setting NRPNs and vector CCs seems fine.
  Only implimented volume control.
  Getting a lot of crashes in use though when changing settings via the gui.
  Panel window only shows 1st 16 parts.
  Part control (rather than channel) works much better.
  GUI problems probably due to some use of NUM_MIDI_CHANNELS
  where NUM_MIDI_PARTS should be in the original code.

2015-2-19 Will
- Small gui code optimisations
- Removed some confusing, duplicate, redundant & disabled code

2015-2-18 Will
- Implemented bank rename
- Added gui buttons for this and instrument renames
- Close on selection now righthand mouse button
- bug was slowing down bank swaps -fixed

2015-2-16 Will
- Added middle button close of banks and instruments
  as if auto close has been set

2015-2-15 Will
- Implemented bank complete removal

2015-2-14 Will
- Bank swaps/ID changes now in place
  but not checked for unwritable locations
- Now checked
- Added highlighing of current bank
- Implemented adding banks
- Corrected bugs in bank swaps

2015-2-13 Will
- Basic structure complete and working
  but changing IDs etc. not yet implemented

2015-2-12 Will
- Developed window selection/swapping and forward link from config
- Fixed bug that created empty banks
- Added format string to 3 fltk alert calls to silence gcc warnings

2015-2-6 Will
- Unified root bank instrument log messages
- Updated MIDI test files

2015-2-3 Andrew
- Fix png image creation on fltk < 1.3

yoshimi-1.3.2

2015-2-2 Will
- Final updates to files for full release

yoshimi-1.3.2-rc2

2015-1-31 Andrew
- Start guis only from main gui thread

2015-1-28 Will
- Added check to prevent attempt to change non-writable instrument files
  *before* GUI entries written

2015-1-27 Will
- Allow instrument name of just 3 chars
- Bumped version number to rc2
- Clarified text of error messages

2015-1-27 Andrew
- Added splash window showing current loading status
- Ignore midi bank/prg change if no bank/prg found

2015-1-26 Andrew
- make new bank id search start from 127 downwards
- do not reload bank on id change

2015-1-24 Will
- Un-numbered instruments now handled as before (placed from 160 downwards)
- Bumped version number
- Bug fix in CC tests
- Removed unnecesary instrument prefix tests when indentifying banks
- Added early startup comand line message

2015-1-24 Andrew
- New instance now gets first available unique ID
- Added menu item to start instance with given ID
- Sort banks on first start or if mappings are not defined
- LV2 plugin now uses new bank interface

2015-1-23 Andrew
- Added per-instance config files support
- Now saving bank ids in config file too

2015-1-22 Andrew
- Rewrited Bank/Root handling algorithms to support numbering
- Fixed PADSynth_used detection algorithm

2015-1-15 Andrew
- Don't change floating point rules in case of lv2 plugin. Hosts should do it.

2015-1-14 Andrew
- Fixed lv2 plugin crash on midi event loop transition (frame X to zero)

2015-1-12 Will
- Applied patches from Harry
  MIDI channel selection now in sync between main window and panel and
  right click on panel 'Edit' opens the actual edit menu.

2015-1-8 Andrew
- Fixed segfault on exit if Alsa audio engine is used

2015-1-5 Andrew
- MIDI bank root dir change algorithm now uses low priority threads
- MIDI bank root dir and bank changes are synchronized now
- GUI is updated accordingly to bank root dir changes


2015-1-5 Will
- MIDI bank root change now in place :)
  but not currently updating GUI :(
- Setting of both root and extended program CC now error checked
  but have to use the spinner up/down arrows - can't seem to
  reognise the 'Return' key :?

2015-1-3 Andrew
- Started control interface implementation
  (logging this for history)

2015-1-3 Will
- Added warnings if loading patches named 'Simple'Sound.
- Applied patch from Harry Nakos
  Volume & Pan now synchronised between main window and panel.

2015-1-3 Andrew
- Corrected target lib suffix detection for lv2 plugin

2015-1-2 Will
- Bank root IDs can now be changed in GUI.
- Cleaned up code.

2015-1-1 Will
- Settings->Bank root dirs now displays root IDs and marks
  current root and MIDI banks changes only see current root.

2014-12-21 Will
- Changed concept of default root dir to current root dir.
  current root is where new banks are saved to.
  changing current doesn't alter list order or root ID.
  ID will be used for MIDI root dir setting & bank access.

2014-12-11 Will
- Updated parameter & instrument load & save
    will not save 'empty' files
    inserts "No Title" when loading untitled instruments

2014-12-9 Andrew
- lv2 plugin: fixed ringbuffer write when midi message
  should be splitted into chunks (this is a very rare condition)

yoshimi-1.3.1

2014-12-8 Will
- A few optimisations in Reverb and Phaser
- Released V 1.3.1

2014-12-8 Andrew
- Separated LV2 plugin instances.
  Yoshimi - stereo mix,
  Yoshimi-Multi - stereo mix + 32 individual mono (16 stereo) channels.

2014-12-6 Will
- Corrected long standing bug in unison. Reverb bandwidth OK now!

2014-12-6 Andrew
- Added multi-channel support for lv2 plugin

2014-12-5 Will
- Reverb and Phaser additions
  Reverb bandwidth control sending right numbers
    but not changing the sound produced :(
  Phaser additions work correctly, but GUI controls
    Analog, Hyp., Dist. not sychronised :(
- Phaser done (silly mistake)

2014-12-1 Andrew
- Enabled cross-instance copy and paste.

yoshimi-1.3.0
- Made LV2 plugin ON by default
- Removed command line control. The reason: useless, not thread-safe code
- Just a few GUI improvements
- Made support for variable length runs. This provides sample-accurate midi processing
  for offline rendering and lv2 plugin.
- Removed strict requirements of Subnote on 8x multiple buffer size.
  Adopted SUBnote::filter() method for variable-length runs
- Initial LV2 plugin support (OFF by default)! Tested in MusE, Ardour 3,
  Carla and qtractor  - works both plugin and gui.
- replaced all calls to lrint() with (int)truncf(). When fesetround(FE_TOWARDZERO)
  was called, lrintf() behaves exactly as (int)truncf() with that difference, that
  (int)truncf() returns always the same result not depending on external factors.
- Made command line control for yoshimi instances (OFF by default)
- Added error message if midi bank changs too close
- Ported portamento rate and depth to controllers from Zyn.
- Added state interface support for lv2 interface. now saving/restoring
  yoshimi lv2 plugin settings works.
- Added per instance ability to change panel window between 2x8 or 1x16.
  Haven't decided on best way to store setting.
- Fixed bug in wide panel window.
- panel settings saved to yoshimi.config.
- patch provided by xnakos fixes part enable sync between panel and main window.
  This revealed it wasn't done properly for MIDI so that's been added too.
- removed spammy default midi messages.
- patch provided by xnakos to fix bug in Simple Sound representation.
- better resolution yoshimi icon.
- instrument updates.
- separated out examples from presets and put in their own directory.
- a few more GUI adjustments.

yoshimi-1.2.5
- Made yoshimi support multiple in-process instances:
  1) Added "New instance" menu item in "Yoshimi" submemu.
  2) Jack/alsa midi/audio port names are named "yoshimi" + postfix
     (empty for the first instance and -1,-2,-3 etc.. for the next).
  3) Windows names (main window, panel, keyboad) are named according
     to instance number with unique postfix.
  4) Only main window of the first instance exits process. Other windows
     deregister instances and closed.

- CMake policy change to stop warning message
- Small correction in part peak representation
- Copied some ancient history into Docs
- Part name always shows at least the words 'Simple Sound' so new users will
  know what it does.
- Bank selector always shows a name.
- MIDI Bank changes now refresh the bank window contents.
- There is now a compile time switch to direct errors to the console window
  instead of stderr.

- Moved all global variables to per-instance ones.
- Implemented multi-instance support:
  Updated all constructors to take SynthEngine * as last argument and store it
  in synth member variable. "Runtime" global var (of type Config*) and "guiMaster"
  (of type MasterUI *) are moved to SynthEngine and accessible via SynthEngine::getRuntime()
  (which returns reference to per-instance Config class) and SynthEngine::getGuiMaster()
  (which creates, if not already created, and returns per-instance MasterUI class).
  PresetsUI class instance is moved from global var to MasterUI class member var
  and accessible via synth->getGuimaster()->getPresetsUi() method from UI classes.
- Jack client instances will be named on per-instance basis.
  Default one is "yoshimi" + "->optional tag" (as before),
  next is "yosmimi-<optionoal tag>-<instance number>" starting at "1".
  This may never be used (but who knows? Anyway, this is the more proper way),
  because the default behavior for the yoshimi app is to create one global
  SynthEngine instance to go on with it till exit. From the user point of view
  nothing changed.
- Gui class destructors made virtual to make recent compilers happy
- Started initial LV2 plugin interface implementation (cmake option is OFF by default)

yoshimi-1.2.4

- ALSA MIDI can now auto-connect.
- Changed x.x.x.notes to Changelog as requested by packagers.
- Jack MIDI auto-connects too!
- VU meters disengaged from synth via ring buffer.
- Failing to load parameters or instruments at startup is no longer fatal.
- Yoshimi accepts un-numbered instruments in banks again - under protest!
- Some more small UI and CL message refinements.
- In settings added Enable/Disable MIDI program change - some seq's don't play nice :(
  default is to enable. Compatible with Zyn's 'ignore program change'.
- Settings layout tidied up.
- Incremental DSP improvement - we now only fill/copy buffers that have a destination!
- Bugfix - when a part's audio out was directed to part only, system effects were still
  being generated and sent to main.
- Correction - audio to part *does* carry insertion effects if they are set.
- VU calculations now completely separated from sound generation and outside the mutex lock.
- Changed envelope cut-off to -60dB (was -40).
- Another addition to Will_Godfrey_Companion bank :)
- Bugfix - missing 'include' in main.cpp stopped compilation - but not in all environments!
- Changed unison size highlighting. With no code change, it stopped working for some reason!
- Improved VU displays.
- Updated INSTALL instructions and removed duplicates of this and COPYING in /src
- detached part outputs from main volume and added clip indication in panel (doesn't
  clear with 'Stop' so fundged)
- some more minor adjustments
- VU updates completed - and we're away!


yoshimi-1.2.3

- Some more minor bug fixes.
- INSTALL file now refers to V1.2.2
- Enabled saving audio destination in parameters file
    only relevant for jack output.
- Ported SubSynth overtones feature from Zyn. 2.4.4
- Ported Unison phase randomisation control from Zyn. 2.4.4
- Added checkbox in 'Settings' to allow a MIDI program change
  to enable a part if it was previously disabled.
- Ported AddSynth & SubSynth processing enhancements from Zyn. 2.4.4
- Changed part's key limit from a list to a spinner so you can set
  any value up to the maximum poliphony - 5
  This is error checked when parameter files are loaded.
- Changed unison size from a list to an enable button and spinner
  giving you finer grained control.
  Values that match ZynAddSubFX are highlighted for compatibilty
- Added experimental 'naturalise' small random detune feature at note-on.
- Performed lots of tiny optimsations.
- Disabled part audio out selection if not running jack.
- Put some more info in Docs - much more to do!
- Updated copyright notices.
- Temporarily disabled ALSA MIDI auto connect till I can find out why
  it crashes - seems it's never worked.


yoshimi-1.2.2

- Started some documentation. Much more needed!
- Improved config saving. I think we're there now :)
- Fixed bug that caused segfault if MIDI voice changed with no GUI.
- Fixed bug that stopped MIDI bank change with no GUI.
- Added panel option to direct a part's audio to only main, only part or both.
- Cleaned up panel display.
- Added memory lock to jack ringbuffer (probably not needed).
- Restored PADsynth highlights and made them more distinct.
- Refined PADsynth and general boolean XML detection a little.
- Enabled reporting to console. It doesn't seem to affect CPU usage.
- Improved error reporting for missing bank or program.
- Added Test directory with MIDI and Rosegarden bank and program change files.
- Reinstated gzip compression on voice and parameter files.
- Added compression level to settings. 0 = plain XML save.
- Bug fix. Controllers window would sometimes freeze - thanks to Rob Couto for the fix.
- Added appdata as requested in the sourceforge features tickets.
- Revised 'make install' to make sure everything goes to the right place.
- Changed position of Pitch bend roller in Vkeyboard to make things clearer.
- Small update to Will_Godfrey_Companion bank.
- Reinstated part Pan Depth control, but calling it Pan Width as that's more descriptive.


yoshimi-1.2.1

- Added alternative robot icon as an SVG. Thanks to Andrew Ter-Grigoryan
- Added option to enable a part if not already enabled, when doing a MIDI program change.
- Set Vkeyboard default velocity to 100 same as for ZynAddSubFX.
- Stopped settings asking twice about saving. Will do more on this!
- Rationalised linker flags.
- Added drumkits from Dario Straulino.


yoshimi-1.2.0

Added circle and spike AddSynth Waveshapes.

Added MIDI bank and program change. Bank change can be selected as MSB, LSB or disabled. Included CC for patches 128 to 160. Also CC selectable and can be disabled.

Finally resolved trailing zeros in detune bug.
Fixed microtonal saving bug.

Corrected parameter loading regression (that mainly affected the Overdrive sound).

Corrected regression that stopped the -K option autoconnecting

Other small bug fixes.

Added and updated voice patches.

Special thanks to Kristian Amlie and Tito Latini


yoshimi-1.1.0

* Optimization patches provided by Kristian Amlie.
* Added The Mysterious Bank by Florian Dupeyron aka My?terious.
* Virtual keyboard AZERTY patch, thanks to David Adler.
* Yoshimi has shiny new knobs! Thanks to Alessandro Preziosi aka licnep.
* Multiple JACK outputs implementation by Andrew Deryabin.
* Expand state file path before any check by Nikita Zlobin.
* Some minor cosmetic changes (placement of Close buttons, resized the panel window).


yoshimi-1.0.0

* In memory of Alan Calvert who passed away exactly one year ago. Cal, we're pretty sure it's only angel horns you hear and no devil trombones!
* Modified INSTALL file and added instructions on how to build Yoshimi outside the source tree. Thanks to Jimmy for the instructions.
* Previously when microtonal loaded .xsz files, it did not convert the tunings back into their x.y format, which was displayed to the user, this patch corrects this mistake. Thanks to Mark McCurry for the patch.
* Renamed Yoshimi icon.
* Applied patch from SourceForge ticket #3487751 (Simplify desktop file and install it and the icon file). Thanks to Tim harder for this patch.
* Yoshimi likes GCC >= 4.7 again.


yoshimi-0.060.12

* Fix for the keyshift/microtonal issue, patch provided by RPD (Rob). Thanks!

yoshimi-0.060.11

* Fix empty functions, fluid no longer produces (empty) implementations for totally empty functions in .fl files. More info: http://bugs.debian.org/cgi-bin/bugreport.cgi?bug=633476 and http://www.fltk.org/str.php?L2259 Thanks to Frank Kober for pointing out this issue and thanks for the patch.
* Dynamically switching to legato mode using a footswitch has been made possible by Kristian Amlie. Thanks for the patch!
* Renamed Yoshimi icon file in the desktop directory and modified desktop file accordingly. Packagers, please use this icon file, it has been designed specifically for Yoshimi. If anything needs to be changed in order to have this icon included please let me know

Jeremy Jongepier <jeremy@autostatic.com>


yoshimi-0.060.10

COPYING file updated


yoshimi-0.060.9

licence anomalies corrected.


yoshimi-0.060.8

Nothing too adventurous, just an incremental advance on 0.058.1 adding Paul's
Unison and Reverb enhancements, jack session support, panning inversion
corrections and assorted other tweaks and bug fixes.<|MERGE_RESOLUTION|>--- conflicted
+++ resolved
@@ -1,17 +1,15 @@
 yoshimi 1.5.1 rc3
 
-<<<<<<< HEAD
 2017-3-22 Will
 * Doc updates and moves ready for release.
 * Added two new instruments to Will_Godfrey_Companion
 * New splash image included in Utils.
-=======
+
 2017-3-22 Jesper
 * Master window: Added subclassed Fl_Menu_Bar which only draws the bottom border.
   Now it is not necessary to use negative coordinates to hide the edges.
 * VUMeter no longer swallows all shortcut/keyboard events.
 * Added missing hotkeys/mnemonics and fixed conflicting ones.
->>>>>>> 8a7353c3
 
 2017-3-21 Will
 * Added correction for startup part connection status from Rob.
