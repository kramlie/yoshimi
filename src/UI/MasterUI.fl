--- conflicted
+++ resolved
@@ -794,10 +794,7 @@
       }
     }
     Fl_Window aboutwindow {
-<<<<<<< HEAD
-=======
       label {About Yoshimi} open
->>>>>>> 7d95e982
       xywh {4 20 365 290} type Double color 54 labelfont 13 labelsize 13 when 0 hide
     } {
       Fl_Box {} {
@@ -1324,11 +1321,7 @@
   }
   decl {Panellistitem *panellistitem[NUM_MIDI_PARTS];} {public local
   }
-<<<<<<< HEAD
-  decl {Panellistitem *widepanellistitem[NUM_MIDI_PARTS];} {selected public local
-=======
   decl {Panellistitem *widepanellistitem[NUM_MIDI_PARTS];} {public local
->>>>>>> 7d95e982
   }
   decl {ConsoleUI *yoshiLog;} {private local
   }
