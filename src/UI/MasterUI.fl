--- conflicted
+++ resolved
@@ -1499,70 +1499,6 @@
     else
         synth->addHistory(fname, 3);} {}
   }
-<<<<<<< HEAD
-  Function {do_new_master()} {} {
-    code {//
-    if (!fl_choice("Set *ALL* dynamic values to their defaults?", "Yes", "No", NULL))
-    {
-        delete microtonalui;
-        synth->resetAll();
-        setMasterLabel("");
-        npartcounter->value(1);
-        refresh_master_ui();
-        updatepanel();
-        }} {}
-  }
-  Function {do_load_master_unconditional(bool updatehistory, const char* file)} {return_type int
-  } {
-=======
-  Function {do_load_master(bool updatehistory, const char* file)} {} {
->>>>>>> fd5c6541
-    code {//
-        const char *fname;
-        if (NULL != file)
-            fname = file;
-        else
-        {
-            fname = fl_file_chooser("Open:", "({*.xmz})", NULL, 0);
-            if (fname == NULL)
-                return -1;
-        }
-<<<<<<< HEAD
-        int result = synth->loadParameters(fname);
-        setinspartlist();
-        npartcounter->value(1);
-        refresh_master_ui();
-        if (result >= 0)
-        {
-            string name = (string)fname;
-            unsigned int name_start = name.rfind("/");
-    	    unsigned int name_end = name.rfind(".");
-    	    setMasterLabel(name.substr(name_start + 1, name_end - name_start - 1));
-
-            if (updatehistory)
-                 synth->addHistory(fname, 2);
-            RecentParams->activate();
-            microtonalui->apply();
-            if(result > 1)
-            	fl_alert("At least one instrument is called 'Simple Sound', the name of Yoshimi's basic sound. You should change this if you wish to re-save.");
-            return 0;
-        }
-        else
-        {
-            string msg = "Could not load file " + string(fname);
-            if (result == -10)
-            {
-                msg += ",\\nit does not appear to be a valid patch set file.";
-                fl_alert("%s",msg.c_str());
-            }
-            else
-                fl_alert("%s",msg.c_str());
-            return -1;
-        }} {}
-=======
-        send_data(80, 0, 0xc0, 240, 255, 255, 0, miscMsgPush(fname));} {}
->>>>>>> fd5c6541
-  }
   Function {do_load_master(bool updatehistory, const char* file)} {} {
     code {//
         const char *fname;
@@ -1574,16 +1510,7 @@
             if (fname == NULL)
                 return;
         }
-        int result = do_load_master_unconditional( updatehistory, fname );
-
-        if ( result < 0 )
-        {
-             string msg = "Could not load file " + string(fname);
-             if (result == -10)
-             {
-                 fl_alert(msg.c_str());
-             }
-         }} {}
+        send_data(80, 0, 0xc0, 240, 255, 255, 0, miscMsgPush(fname));} {}
   }
   Function {do_save_master_unconditional(const char* file = NULL)} {return_type int
   } {
@@ -1616,28 +1543,6 @@
             result = false;
             if (fl_choice("The file exists. Overwrite it?", NULL, "No", "Yes") < 2)
                 return;
-<<<<<<< HEAD
-            tmp = fl_filename_setext(tmp, ".xmz");
-            fname = tmp;
-            result = isRegFile(tmp);
-            if (result)
-            {
-                result = false;
-                if (!fl_choice("The file exists. Overwrite it?", "No", "Yes", NULL))
-                    return;
-            }
-        }
-        else
-            fname = file;
-        result = do_save_master_unconditional(fname);
-        if (!result)
-            fl_alert("Could not save the file.");
-        else
-        {
-            synth->addHistory(fname, 2);
-            RecentParams->activate();
-=======
->>>>>>> fd5c6541
         }
     }
     else
