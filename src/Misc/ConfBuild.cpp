/*
    ConfBuild.cpp

*/

<<<<<<< HEAD
#define BUILD_NUMBER 1111
=======
#define BUILD_NUMBER 1112
>>>>>>> f4f57f5e
<|MERGE_RESOLUTION|>--- conflicted
+++ resolved
@@ -3,8 +3,4 @@
 
 */
 
-<<<<<<< HEAD
-#define BUILD_NUMBER 1111
-=======
 #define BUILD_NUMBER 1112
->>>>>>> f4f57f5e
