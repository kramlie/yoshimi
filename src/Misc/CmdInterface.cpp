/*
    CmdInterface.cpp

    Copyright 2015-2016, Will Godfrey and others.

    This file is part of yoshimi, which is free software: you can
    redistribute it and/or modify it under the terms of the GNU General
    Public License as published by the Free Software Foundation, either
    version 2 of the License, or (at your option) any later version.

    yoshimi is distributed in the hope that it will be useful,
    but WITHOUT ANY WARRANTY; without even the implied warranty of
    MERCHANTABILITY or FITNESS FOR A PARTICULAR PURPOSE.  See the
    GNU General Public License for more details.

    You should have received a copy of the GNU General Public License
    along with yoshimi.  If not, see <http://www.gnu.org/licenses/>.
*/

#include <iostream>
#include <fstream>
#include <string>
#include <cstdlib>
#include <unistd.h>
#include <pwd.h>
#include <cstdio>
#include <cerrno>
#include <sys/types.h>
#include <ncurses.h>
#include <readline/readline.h>
#include <readline/history.h>
#include <algorithm>
#include <iterator>
#include <map>
#include <list>
#include <sstream>
#include <Misc/SynthEngine.h>
#include <Misc/MiscFuncs.h>
#include <Misc/Bank.h>

#include <Misc/CmdInterface.h>

using namespace std;


static int currentInstance = 0;

string basics[] = {
    "?  Help",                      "show commands",
    "STop",                         "all sound off",
    "RESet",                        "return to start-up conditions (if 'y')",
    "EXit",                         "tidy up and close Yoshimi (if 'y')",
    "..",                           "step back one level",
    "/",                            "step back to top level",
    "List",                         "various available parameters",
    "  Roots",                      "all available root paths",
    "  Banks [n]",                  "banks in root ID or current",
    "  Instruments [n]",            "instruments in bank ID or current",
    "  Parts",                      "parts with instruments installed",
    "  Vectors",                    "settings for all enabled vectors",
    "  Settings",                   "dynamic settings",
    "  History [s]",                "recent files (Patchsets, SCales, STates)",
    "  Effects [s]",                "effect types ('all' include preset numbers and names)",
    "LOad",                         "load patch files",
    "  Instrument <s>",             "instrument to current part from named file",
    "  Patchset <s>",               "complete set of instruments from named file",
    "  STate <s>",                  "all system settings and patch sets from named file",
    "  SCale <s>",                  "scale settings from named file",
    "  VEctor [{Channel}n] <s>",    "vector on channel n from named file",
    "SAve",                         "save various files",
    "  Instrument <s>",             "current part to named file",
    "  Patchset <s>",               "complete set of instruments to named file",
    "  STate <s>",                  "all system settings and patch sets to named file",
    "  SCale <s>",                  "current scale settings to named file",
    "  VEctor <{Channel}n> <s>",    "vector on channel n to named file",
    "  Setup",                      "dynamic settings",
    "ADD",                          "add paths and files",
    "  Root <s>",                   "root path to list",
    "  Bank <s>",                   "bank to current root",
    "REMove",                       "remove paths and files",
    "  Root <n>",                   "de-list root path ID",
    "  Bank <n>",                   "delete bank ID (and all contents) from current root",
    "Set",                          "set all main parameters",
    "  REPorts [s]",                "destination (Gui/Stderr)",
    "  ",                           "  non-fatal (SHow/Hide)",
    "  Root <n>",                   "current root path to ID",
    "  Bank <n>",                   "current bank to ID",
    "end"
};

string toplist [] = {
    "SYStem effects [n]",         "system effects for editing",
    "- Send <n2> <n3>",           "send system effect to effect n2 at volume n3",
    "- preset <n2>",              "set effect preset to number n2",
    "INSert effects [n1]",        "insertion effects for editing",
    "- Send <s>/<n2>",            "set where (Master, Off or part number)",
    "- PREset <n2>",              "set numbered effect preset to n2",
    "PRogram <n>",                "MIDI program change enabled (0 off, other on)",
    "ACtivate <n>",               "MIDI program change activates part (0 off, other on)",
    "CCRoot <n>",                 "CC for root path changes (> 119 disables)",
    "CCBank <n>",                 "CC for bank changes (0, 32, other disables)",
    "EXtend <n>",                 "CC for extended MIDI program change (> 119 disables)",
    "AVailable <n>",              "available parts (16, 32, 64)",
    "Volume <n>",                 "master volume",
    "SHift <n>",                  "master key shift semitones (64 no shift)",
    "PREferred Midi <s>",         "* MIDI connection type (Jack, Alsa)",
    "PREferred Audio <s>",        "* audio connection type (Jack, Alsa)",
    "Alsa Midi <s>",              "* name of alsa MIDI source",
    "Alsa Audio <s>",             "* name of alsa hardware device",
    "Jack Midi <s>",              "* name of jack MIDI source",
    "Jack Server <s>",            "* jack server name",
    "end"
};

string vectlist [] = {
    "[X/Y] CC <n2>",            "CC n2 is used for CHANNEL X or Y axis sweep",
    "[X/Y] Features <n2> <s>",   "sets CHANNEL X or Y features 1-4 (Enable, Reverse, {other} off)",
    "[X] PRogram <l/r> <n2>",   "X program change ID for CHANNEL LEFT or RIGHT part",
    "[Y] PRogram <d/u> <n2>",   "Y program change ID for CHANNEL DOWN or UP part",
    "[X/Y] Control <n2> <n3>",  "sets n3 CC to use for X or Y feature n2 (2-4)",
    "Off",                      "disable vector for CHANNEL",
    "end"
};


string partlist [] = {
    "ENable",                   "enables the part",
    "DIsable",                  "disables the part",
    "Volume <n2>",              "volume",
    "Pan <n2>",                 "panning",
    "VElocity <n2>",            "velocity sensing sensitivity",
    "OFfset <n2>",              "velocity sense offest",
    "POrtamento <s>",           "portamento (Enable, other - disable",
    "Mode <s>",                 "key mode (Poly, Mono, Legato)",
    "Note <n2>",                "note polyphony",
    "SHift <n2>",               "key shift semitones (64 no shift)",
    "MIn <n2>",                 "minimum MIDI note value",
    "MAx <n2>",                 "maximum MIDI note value",
    "EFfects [n2]",             "effects for editing",
    "- Type <s>",               "the effect type",
    "- PREset <n3>",            "set numbered effect preset to n3",
    "- Send <n3> <n4>",         "send part to system effect n3 at volume n4",
    "PRogram <n2>",             "loads instrument ID",
    "NAme <s>",                 "sets the display name the part can be saved with",
    "Channel <n2>",             "MIDI channel (> 15 disables)",
    "Destination <s2>",         "jack audio destination (Main, Part, Both)",
    "end"
};

string replies [] = {
    "OK",
    "Done",
    "Value?",
    "Name?",
    "Which Operation?",
    " what?",
    "Out of range",
    "Too low",
    "Too high",
    "Unrecognised",
    "Parameter?",
    "Not at this level",
    "Not available"
};

string fx_list [] = {
    "OFf",
    "REverb",
    "ECho",
    "CHorus",
    "PHaser",
    "ALienwah",
    "DIstortion",
    "EQ",
    "DYnfilter"
};

string fx_presets [] = {
    "1, off",
    "13, cathedral 1, cathedral 2, cathedral 3, hall 1, hall 2, room 1, room 2, basement, tunnel, echoed 1, echoed 2, very long 1, very long 2",
    "8, echo 1, echo 2, simple echo, canyon, panning echo 1, panning echo 2, panning echo 3, feedback echo",
    "10, chorus 1, chorus 2, chorus 3, celeste 1, celeste 2, flange 1, flange 2, flange 3, flange 4, flange 5",
    "12, phaser 1, phaser 2, phaser 3, phaser 4, phaser 5, phaser 6, aphaser 1, aphaser 2, aphaser 3, aphaser 4, aphaser 5, aphaser 6",
    "4, alienwah 1, alienwah 2, alienwah 3, alienwah 4 ",
    "6, overdrive 1, overdrive 2, exciter 1, exciter 2, guitar amp, quantisize",
    "1, not available",
    "4, wahwah, autowah, vocal morph 1, vocal morph 2"
};


void CmdInterface::defaults()
{
    level = 0;
    chan = 0;
    axis = 0;
    npart = 0;
    nFX = 0;
    nFXtype = 0;
    nFXpreset = 0;
}


bool CmdInterface::query(string text, bool priority)
{
    char *line = NULL;
    string suffix;
    char result;
    char test;

    priority = !priority; // so calls make more sense

    if (priority)
    {
        suffix = " N/y? ";
        test = 'n';
    }
    else
    {
        suffix = " Y/n? ";
        test = 'y';
    }
    result = test;
    text += suffix;
    line = readline(text.c_str());
    if (line)
    {
        if (line[0] != 0)
            result = line[0];
        free(line);
        line = NULL;
    }
    return (((result | 32) == test) ^ priority);
}


void CmdInterface::helpLoop(list<string>& msg, string *commands, int indent)
{
    int word = 0;
    int spaces = 30 - indent;
    string left;
    string right;
    string dent;
    string blanks;

    while (commands[word] != "end")
    {
        left = commands[word];
        msg.push_back(dent.assign(indent, ' ') + left + blanks.assign(spaces - left.length(), ' ') + "- " + commands[word + 1]);
        word += 2;
    }
}


bool CmdInterface::helpList()
{
    if (!matchnMove(1, point, "help") && !matchnMove(1, point, "?"))
        return false;
    list<string>msg;
    msg.push_back("Commands:");
    helpLoop(msg, basics, 2);

    if (!bitTest(level, vect_lev))
        msg.push_back("    Part [n1]                 - set part ID operations");
    if (bitTest(level, part_lev))
        helpLoop(msg, partlist, 6);
    else
        msg.push_back("    VEctor [n1]               - vector CHANNEL, operations");

    if (bitTest(level, vect_lev))
        helpLoop(msg, vectlist, 6);

    if (level <= 3)
    {
        helpLoop(msg, toplist, 4);
        msg.push_back("'*' entries need to be saved and Yoshimi restarted to activate");
    }

    if (synth->getRuntime().toConsole)
        // we need this in case someone is working headless
        cout << "\nSet REPorts [s] - set report destination (gui/stderr)\n\n";

    synth->cliOutput(msg, LINES);
    return true;
}


int CmdInterface::historyList(int type)
{
    Config &Runtime = synth->getRuntime();
    list<string>msg;
    bool anyfound = false;

    if ((type & 1) && Runtime.ParamsHistory.size())
    {
        msg.push_back(" ");
        msg.push_back("Recent Patch Sets:");
        anyfound = true;
        deque<HistoryListItem>::reverse_iterator rx = Runtime.ParamsHistory.rbegin();
        while (rx != Runtime.ParamsHistory.rend())
        {
            msg.push_back("  " + rx->file);
            ++rx;
        }
    }

    if ((type & 2) && Runtime.ScaleHistory.size())
    {
        msg.push_back(" ");
        msg.push_back("Recent Scales:");
        anyfound = true;
        deque<HistoryListItem>::reverse_iterator rx = Runtime.ScaleHistory.rbegin();
        while (rx != Runtime.ScaleHistory.rend())
        {
            msg.push_back("  " + rx->file);
            ++rx;
        }
    }

    if ((type & 4) && Runtime.StateHistory.size())
    {
        msg.push_back(" ");
        msg.push_back("Recent States:");
        anyfound = true;
        deque<HistoryListItem>::reverse_iterator rx = Runtime.StateHistory.rbegin();
        while (rx != Runtime.StateHistory.rend())
        {
            msg.push_back("  " + rx->file);
            ++rx;
        }
    }

    if (!anyfound)
        msg.push_back("\nNo Saved History");

    synth->cliOutput(msg, LINES);
    return done_msg;
}


    int CmdInterface::effectsList()
{
    list<string>msg;

    size_t presetsPos;
    size_t presetsLast;
    int presetsCount;
    string blanks;
    string left;
    bool all;

    if (bitTest(level, part_lev) && bitTest(level, all_fx))
    {
         synth->getRuntime().Log("Type " + fx_list[nFXtype] + "\nPresets -" + fx_presets[nFXtype].substr(fx_presets[nFXtype].find(',') + 1));
         return done_msg;
    }
    else
        all = matchnMove(1, point, "all");
    if (!all)
        msg.push_back("  effect     presets");
    for (int i = 0; i < 9; ++ i)
    {
        presetsPos = 1;
        presetsLast = fx_presets [i].find(',') + 1; // skip over count
        presetsCount = 0;
        if (all)
        {
            msg.push_back("  " + fx_list[i]);
            msg.push_back("    presets");
            while (presetsPos != string::npos)
            {
                presetsPos = fx_presets [i].find(',', presetsLast);
                msg.push_back("      " + asString(presetsCount) + " =" + fx_presets [i].substr(presetsLast, presetsPos - presetsLast));
                presetsLast = presetsPos + 1;
                ++ presetsCount;
            }
        }
        else
        {
            left = fx_list[i];
            msg.push_back("    " + left + blanks.assign(12 - left.length(), ' ') + fx_presets [i].substr(0, presetsLast - 1));
        }
    }

    synth->cliOutput(msg, LINES);
    return done_msg;
}


int CmdInterface::effects(int level)
{
    Config &Runtime = synth->getRuntime();
    int reply = done_msg;
    int nFXavail;

    int category;
    int par;
    int value;

    string dest = "";
    bool flag;

    nFXpreset = 0; // changing effect always sets the default preset.

    if (bitTest(level, part_lev))
    {
        nFXavail = NUM_PART_EFX;
    }
    else if (bitTest(level, ins_fx))
    {
        nFXavail = NUM_INS_EFX;
    }
    else
    {
        nFXavail = NUM_SYS_EFX;
    }
    if (nFX >= nFXavail)
        nFX = nFXavail - 1; // we may have changed effects base
    if (point[0] == 0)
        return done_msg;

    if (isdigit(point[0]))
    {
        value = string2int(point);
        point = skipChars(point);
        if (value >= nFXavail)
            return range_msg;

        if (value != nFX)
        {
            nFX = value;
#warning  We need to reset the effect type here
        }
        if (point[0] == 0)
        {
            Runtime.Log("FX number set to " + asString(nFX));
            return done_msg;
        }
    }

    if (matchnMove(1, point, "type"))
    {
        flag = true;
        for (int i = 0; i < 9; ++ i)
        {
            //Runtime.Log("command " + (string) point + "  list " + fx_list[i]);
            if (matchnMove(2, point, fx_list[i].c_str()))
            {
                nFXtype = i;
                flag = false;
                break;
            }
        }
        if (flag)
            return unrecognised_msg;

        Runtime.Log("FX type set to " + fx_list[nFXtype]);
        //Runtime.Log("Presets -" + fx_presets[nFXtype].substr(fx_presets[nFXtype].find(',') + 1));
        if (bitTest(level, part_lev))
            category = 2;
        else if (bitTest(level, ins_fx))
            category = 1;
        else
            category = 0;
        synth->SetEffects(category, 1, nFX, nFXtype, 0, 0);

        return done_msg;
    }
    else if (matchnMove(1, point, "send"))
    {
        if (point[0] == 0)
            return parameter_msg;

        if (bitTest(level, ins_fx))
        {
            if (matchnMove(1, point, "master"))
            {
                par = -2;
                dest = "master";
            }
            else if (matchnMove(1, point, "off"))
            {
                par = -1;
                dest = "off";
            }
            else
            {
                par = string2int(point);
                if (par >= Runtime.NumAvailableParts)
                    return range_msg;
                dest = "part " + asString(par);
                // done this way in case there is rubbish on the end
            }
            value = 0;
        }
        else
        {

            par = string2int(point);
            point = skipChars(point);
            if (point[0] == 0)
                return value_msg;
            value = string2int127(point);
        }
        if (bitTest(level, part_lev))
        {
            category = 2;
            dest = "part " + asString(npart) + " fx sent to system "
                 + asString(par) + " at " + asString(value);
        }
        else if (bitTest(level, ins_fx))
        {
            category = 1;
            dest = "insert fx " + asString(nFX) + " sent to " + dest;
        }
        else
        {
            if (par <= nFX)
                return range_msg;
            category = 0;
            dest = "system fx " + asString(nFX) + " sent to "
                 + asString(par) + " at " + asString(value);
        }

        synth->SetEffects(category, 4, nFX, nFXtype, par, value);
        Runtime.Log(dest);
    }
    else if (matchnMove(3, point, "preset"))
    {
        /*
         * Using constant strings and bedding the number into the list
         * of presets provides a very simple way to keep track of a
         * moving target with minimal code and data space.
         * However, all of this should really be in src/Effects
         * not here *and* in the gui code!
         */
        par = string2int(fx_presets [nFXtype].substr(0, fx_presets [nFXtype].find(',')));
        if (par == 1)
            return available_msg;
        if (point[0] == 0)
            return value_msg;
        value = string2int127(point);
        if (value >= par)
            return range_msg;
        if (bitTest(level, part_lev))
        {
            category = 2;
            dest = "part " + asString(npart);
        }
        else if (bitTest(level, ins_fx))
        {
            category = 1;
            dest = "insert";
        }
        else
        {
            category = 0;
            dest = "system";
        }
        nFXpreset = value;
        synth->SetEffects(category, 8, nFX, nFXtype, 0, nFXpreset);
        Runtime.Log(dest + " fx preset set to number " + asString(nFXpreset));
    }
    return reply;
}


int CmdInterface::volPanShift()
{
    Config &Runtime = synth->getRuntime();
    int reply = todo_msg;
    int value;
    bool panelFlag = false;
    bool partFlag = false;

    if (matchnMove(1, point, "volume"))
    {
        if (point[0] == 0)
            return value_msg;
        value = string2int127(point);
        if(bitTest(level, part_lev))
        {
                synth->part[npart]->SetController(7, value);
                Runtime.Log("Volume set to " + asString(value));
                panelFlag = true;
        }
        else
                synth->SetSystemValue(7, value);
        reply = done_msg;
    }
    else if(bitTest(level, part_lev) && matchnMove(1, point, "pan"))
    {
        if (point[0] == 0)
            return value_msg;
        value = string2int127(point);
        synth->part[npart]->SetController(10, value);
        reply = done_msg;
        Runtime.Log("Panning set to " + asString(value));
        panelFlag = true;
    }
    else if (matchnMove(2, point, "shift"))
    {
        if (point[0] == 0)
            return value_msg;
        value = string2int(point);
        if (value < 40)
            value = 40;
        else if(value > 88)
            value = 88;
        if(bitTest(level, part_lev))
        {
            synth->part[npart]->Pkeyshift = value;
            Runtime.Log("Key Shift set to " + asString(value) + "  (" + asString(value - 64) + ")");
            partFlag = true;
        }
        else
                synth->SetSystemValue(2, value);
        reply = done_msg;
    }
    else if (matchnMove(2, point, "velocity"))
    {
        if (point[0] == 0)
            return value_msg;
        value = string2int127(point);
        if (bitTest(level, part_lev))
        {
            synth->part[npart]->Pvelsns = value;
            Runtime.Log("Velocity sense set to " + asString(value));
            partFlag = true;
        }
        reply = done_msg;
    }
    else if (bitTest(level, part_lev) && matchnMove(2, point, "offset"))
    {
        if (point[0] == 0)
            return value_msg;
        value = string2int127(point);
        synth->part[npart]->Pveloffs = value;
        Runtime.Log("Velocity offset set to " + asString(value));
        partFlag = true;
        reply = done_msg;
    }

    if (panelFlag) // currently only volume and pan
        GuiThreadMsg::sendMessage(synth, GuiThreadMsg::UpdatePanelItem, npart);
    if (partFlag)
        GuiThreadMsg::sendMessage(synth, GuiThreadMsg::UpdatePart, 0);
    return reply;
}


int CmdInterface::commandVector()
{
    Config &Runtime = synth->getRuntime();
    int reply = todo_msg;
    int tmp;

    if (point[0] == 0)
        return done_msg;

    if (isdigit(point[0]))
    {
        tmp = string2int127(point);
        if (tmp >= NUM_MIDI_CHANNELS)
            return range_msg;
        point = skipChars(point);
        if (chan != tmp)
        {
            chan = tmp;
            axis = 0;
        }

        Runtime.Log("Vector channel set to " + asString(chan));
    }

    if (matchWord(1, point, "off"))
    {
        synth->vectorSet(127, chan, 0);
        axis = 0;
        bitClear(level, vect_lev);
        return done_msg;
    }
    if (matchnMove(1, point, "xaxis"))
        axis = 0;
    else if (matchnMove(1, point, "yaxis"))
    {
        if (!Runtime.nrpndata.vectorEnabled[chan])
        {
            Runtime.Log("Vector X must be set first");
            return done_msg;
        }
        axis = 1;
    }
    if (point[0] == 0)
        return done_msg;

    if (matchnMove(2, point, "cc"))
    {
        if (point[0] == 0)
            return value_msg;

        tmp = string2int(point);
        if (!synth->vectorInit(axis, chan, tmp))
            synth->vectorSet(axis, chan, tmp);
        if(Runtime.nrpndata.vectorEnabled[chan])
            bitSet(level, vect_lev);
        return done_msg;
    }
    if (!Runtime.nrpndata.vectorEnabled[chan])
    {
        Runtime.Log("Vector X CC must be set first");
        return done_msg;
    }

    if (axis == 1 && (Runtime.nrpndata.vectorYaxis[chan] > 0x7f))
    {
        Runtime.Log("Vector Y CC must be set first");
        return done_msg;
    }

    if (matchnMove(1, point, "features"))
    {
        unsigned int vecfeat = Runtime.nrpndata.vectorXfeatures[chan];
        if (point[0] == 0)
            reply = value_msg;
        else
        {
            tmp = string2int(point);
            if (tmp < 1 || tmp > 4)
                return range_msg;
            point = skipChars(point);
            if (matchnMove(1, point, "enable"))
            {
                bitSet(vecfeat, tmp - 1);
                if (tmp > 1) // volume is not reversible
                    bitClear(vecfeat, (tmp + 2)); // disable reverse
            }
            else if(matchnMove(1, point, "reverse"))
            {
                bitSet(vecfeat, tmp - 1);
                if (tmp > 1)
                    bitSet(vecfeat, (tmp + 2));
            }
            else
            {
                bitClear(vecfeat, tmp - 1);
                if (tmp > 1)
                    bitClear(vecfeat, (tmp + 2));
            }
            if (!synth->vectorInit(axis + 2, chan, vecfeat))
                synth->vectorSet(axis + 2, chan, vecfeat);
            reply = done_msg;
        }
    }
    else if (matchnMove(2, point, "program") || matchnMove(1, point, "instrument"))
    {
        int hand = point[0] | 32;
        point = skipChars(point); // in case they type the entire word
        if ((axis == 0 && (hand == 'd' || hand == 'u')) || (axis == 1 && (hand == 'l' || hand == 'r')))
        {
            Runtime.Log("Bad direction for this axis");
            return done_msg;
        }
        if (hand == 'l' || hand == 'd')
            hand = 0;
        else if (hand == 'r' || hand == 'u')
            hand = 1;
        else
            return opp_msg;
        tmp = string2int(point);
        if (!synth->vectorInit(axis * 2 + hand + 4, chan, tmp))
            synth->vectorSet(axis * 2 + hand + 4, chan, tmp);
        reply = done_msg;
    }
    else
    {
        if (!matchnMove(1, point, "control"))
            return opp_msg;
        if(isdigit(point[0]))
        {
            int cmd = string2int(point);
            if (cmd < 2 || cmd > 4)
                return range_msg;
            point = skipChars(point);
            if (point[0] == 0)
                return value_msg;
            tmp = string2int(point);
            if (!synth->vectorInit(axis * 3 + cmd + 6, chan, tmp))
            synth->vectorSet(axis * 3 + cmd + 6, chan, tmp);
            reply = done_msg;
        }
        else
            reply = value_msg;
    }
    return reply;
}


int CmdInterface::commandPart(bool justSet)
{
    Config &Runtime = synth->getRuntime();
    int reply = todo_msg;
    int tmp;
    bool partFlag = false;

    if (point[0] == 0)
        return done_msg;
    if (bitTest(level, all_fx))
        return effects(level);
    if (justSet || isdigit(point[0]))
    {
        if (isdigit(point[0]))
        {
            tmp = string2int127(point);
            if (tmp >= Runtime.NumAvailableParts)
            {
                Runtime.Log("Part number too high");
                return done_msg;
            }
            point = skipChars(point);
            if (npart != tmp)
            {
                npart = tmp;
                Runtime.currentPart = npart;
                GuiThreadMsg::sendMessage(synth, GuiThreadMsg::UpdateMaster, 0);
            }
            if (point[0] == 0)
            {
                Runtime.Log("Part number set to " + asString(npart));
                return done_msg;
            }
        }
    }
    if (matchnMove(2, point, "effects"))
    {
        level = 1; // clear out any higher levels
        bitSet(level, part_lev);
        return effects(level);
    }
    tmp = volPanShift();
    if(tmp != todo_msg)
        return tmp;
    if (matchnMove(2, point, "enable"))
    {
        synth->partonoffLock(npart, 1);
        Runtime.Log("Part enabled");
        GuiThreadMsg::sendMessage(synth, GuiThreadMsg::UpdatePanelItem, npart);
        reply = done_msg;
    }
    else if (matchnMove(2, point, "disable"))
    {
        synth->partonoffLock(npart, 0);
        Runtime.Log("Part disabled");
        GuiThreadMsg::sendMessage(synth, GuiThreadMsg::UpdatePanelItem, npart);
        reply = done_msg;
    }
    else if (matchnMove(2, point, "program") || matchnMove(1, point, "instrument"))
    {
        if (point[0] != 0) // force part not channel number
        {
            synth->SetProgram(npart | 0x80, string2int(point));
            reply = done_msg;
        }
        else
            reply = value_msg;
    }
    else if (matchnMove(1, point, "channel"))
    {
        if (point[0] != 0)
        {
            tmp = string2int127(point);
            synth->SetPartChan(npart, tmp);
            if (tmp < NUM_MIDI_CHANNELS)
                Runtime.Log("Part " + asString(npart) + " set to channel " + asString(tmp));
            else
                Runtime.Log("Part " + asString(npart) + " set to no MIDI");
            reply = done_msg;
        }
        else
            reply = value_msg;
    }
    else if (matchnMove(1, point, "destination"))
    {
        int dest = 0;

        if (matchnMove(1, point, "main"))
            dest = 1;
        else if (matchnMove(1, point, "part"))
            dest = 2;
        else if (matchnMove(1, point, "both"))
            dest = 3;
        if (dest > 0)
        {
            synth->partonoffWrite(npart, 1);
            synth->SetPartDestination(npart, dest);
            reply = done_msg;
        }
        else
            reply = range_msg;
    }
    else if (matchnMove(1, point, "note"))
    {
        if (point[0] == 0)
            return value_msg;
        tmp = string2int(point);
        if (tmp < 1 || (tmp > POLIPHONY - 20))
            return range_msg;
        else
        {
            synth->part[npart]->setkeylimit(tmp);
            Runtime.Log("Note limit set to " + asString(tmp));
            partFlag = true;
        }
        reply = done_msg;
    }
    else if (matchnMove(2, point, "min"))
    {
        if (point[0] == 0)
            return value_msg;
        tmp = string2int127(point);
        if (tmp > synth->part[npart]->Pmaxkey)
            return high_msg;
        else
        {
            synth->part[npart]->Pminkey = tmp;
            Runtime.Log("Min key set to " + asString(tmp));
            partFlag = true;
        }
        reply = done_msg;
    }
    else if (matchnMove(2, point, "max"))
    {
        if (point[0] == 0)
            return value_msg;
        tmp = string2int127(point);
        if (tmp < synth->part[npart]->Pminkey)
            return low_msg;
        else
        {
            synth->part[npart]->Pmaxkey = tmp;
            Runtime.Log("Max key set to " + asString(tmp));
            partFlag = true;
        }
        reply = done_msg;
    }
    else if (matchnMove(1, point, "mode"))
    {
        if (point[0] == 0)
            return value_msg;
        if (matchnMove(1, point, "poly"))
        {
             synth->part[npart]->Ppolymode = 1;
             synth->part[npart]->Plegatomode = 0;
             Runtime.Log("mode set to 'poly'");
        }
        else
            if (matchnMove(1, point, "mono"))
        {
            synth->part[npart]->Ppolymode = 0;
            synth->part[npart]->Plegatomode = 0;
            Runtime.Log("mode set to 'mono'");
        }
        else if (matchnMove(1, point, "legato"))
        {
            synth->part[npart]->Ppolymode = 0;
            synth->part[npart]->Plegatomode = 1;
            Runtime.Log("mode set to 'legato'");
        }
        else
            return value_msg;
        partFlag = true;
        reply = done_msg;
    }
    else if (matchnMove(2, point, "portamento"))
    {
        if (point[0] == 0)
            return value_msg;
        if (matchnMove(1, point, "enable"))
        {
           synth->SetPartPortamento(npart, 1);
           Runtime.Log("Portamento enabled");
        }
        else
        {
           synth->SetPartPortamento(npart, 0);
           Runtime.Log("Portamento disabled");
        }
        reply = done_msg;
        partFlag = true;
    }
    else if (matchnMove(2, point, "name"))
    {
        synth->part[npart]->Pname = point;
        reply = done_msg;
        partFlag = true;
    }
    else
        reply = opp_msg;
    if (partFlag)
        GuiThreadMsg::sendMessage(synth, GuiThreadMsg::UpdatePart, 0);
    return reply;
}


int CmdInterface::commandSet()
{
    Config &Runtime = synth->getRuntime();
    int reply = todo_msg;
    int tmp;
    string name;

    if (matchnMove(4, point, "yoshimi"))
    {
        if (point[0] == 0)
            return value_msg;
        tmp = string2int(point);
        if (tmp >= (int)synthInstances.size())
            reply = range_msg;
        else
        {
            currentInstance = tmp;
            defaults();
        }
        return done_msg;
    }
<<<<<<< HEAD
    
    else if (matchnMove(1, point, "reports"))
=======

    else if (matchnMove(3, point, "reports"))
>>>>>>> 8fd80e95
    {
        if (matchnMove(1, point, "gui"))
            synth->SetSystemValue(100, 127);
        else if (matchnMove(1, point, "stderr"))
            synth->SetSystemValue(100, 0);
        else if (matchnMove(2, point, "show"))
        {
            Runtime.hideErrors = false;
            Runtime.Log("Showing all errors");
        }
        else if (matchnMove(1, point, "hide"))
        {
            Runtime.hideErrors = true;
            Runtime.Log("Hiding non-fatal errors");
        }
        else
        {
            synth->SetSystemValue(100, 0);
            Runtime.hideErrors = false;
            Runtime.Log("Showing all errors");
        }
        reply = done_msg;
        Runtime.configChanged = true;
    }

    else if (matchnMove(1, point, "root"))
    {
        if (point[0] != 0)
        {
            synth->SetBankRoot(string2int(point));
            reply = done_msg;
        }
        else
            reply = value_msg;
    }
    else if (matchnMove(1, point, "bank"))
    {
        if (point[0] != 0)
        {
            synth->SetBank(string2int(point));
            reply = done_msg;
        }
        else
            reply = value_msg;
    }

    else if (bitTest(level, part_lev))
        reply = commandPart(false);
    else if (bitTest(level, vect_lev))
        reply = commandVector();
    if (reply > todo_msg)
        return reply;

    if (matchnMove(1, point, "part"))
    {
        level = 0; // clear all first
        bitSet(level, part_lev);
        nFXtype = synth->part[npart]->partefx[nFX]->geteffect();
        return commandPart(true);
    }
    if (matchnMove(2, point, "vector"))
    {
        level = 0; // clear all first
        return commandVector();
    }
    if (level < 4 && matchnMove(3, point, "system"))
    {
        level = 1;
        matchnMove(2, point, "effects"); // clear it if given
        nFXtype = synth->sysefx[nFX]->geteffect();
        return effects(level);
    }
    if (level < 4 && matchnMove(3, point, "insert"))
    {
        level = 3;
        matchnMove(2, point, "effects"); // clear it if given
        nFXtype = synth->insefx[nFX]->geteffect();
        return effects(level);
    }
    if (bitTest(level, all_fx))
        return effects(level);

    tmp = volPanShift();
    if(tmp > todo_msg)
        return tmp;

    if (matchnMove(2, point, "program") || matchnMove(4, point, "instrument"))
    {
        if (point[0] == '0')
            synth->SetSystemValue(115, 0);
        else
            synth->SetSystemValue(115, 127);
        Runtime.configChanged = true;
        return done_msg;
    }
    else if (matchnMove(2, point, "activate"))
    {
        if (point[0] == '0')
            synth->SetSystemValue(116, 0);
        else
            synth->SetSystemValue(116, 127);
        Runtime.configChanged = true;
        return done_msg;
    }
    if (matchnMove(3, point, "ccroot"))
    {
        if (point[0] != 0)
        {
            synth->SetSystemValue(113, string2int(point));
            reply = done_msg;
            Runtime.configChanged = true;
        }
        else
            reply = value_msg;
    }
    else if (matchnMove(3, point, "ccbank"))
    {
        if (point[0] != 0)
        {
            synth->SetSystemValue(114, string2int(point));
            reply = done_msg;
            Runtime.configChanged = true;
        }
        else
            reply = value_msg;
    }
    else if (matchnMove(1, point, "extend"))
    {
        if (point[0] != 0)
        {
            synth->SetSystemValue(117, string2int(point));
            reply = done_msg;
            Runtime.configChanged = true;
        }
        else
            reply = value_msg;
    }
    else if (matchnMove(2, point, "available")) // 16, 32, 64
    {
        if (point[0] != 0)
        {
            synth->SetSystemValue(118, string2int(point));
            reply = done_msg;
            Runtime.configChanged = true;
        }
        else
            reply = value_msg;
    }
    else if (matchnMove(3, point, "preferred"))
    {
        name = " set to ";
        if (matchnMove(1, point, "midi"))
        {
            name = "midi" + name;
            if (matchnMove(1, point, "alsa"))
            {
                Runtime.midiEngine = (midi_drivers) 2;
                name += "alsa";
            }
            else if (matchnMove(1, point, "jack"))
            {
                Runtime.midiEngine = (midi_drivers) 1;
                name += "jack";
            }
            else
                return value_msg;
        }
        else if (matchnMove(1, point, "audio"))
        {
            name = "audio" + name;
            if (matchnMove(1, point, "alsa"))
            {
                Runtime.audioEngine = (audio_drivers) 2;
                name += "alsa";
            }
            else if (matchnMove(1, point, "jack"))
            {
                Runtime.audioEngine = (audio_drivers) 1;
                name += "jack";
            }
            else
                return value_msg;

        }
        else
            return opp_msg;
        Runtime.Log("Preferred " + name);
        Runtime.configChanged = true;
        return done_msg;
    }
    else if (matchnMove(1, point, "alsa"))
    {
        if (matchnMove(1, point, "midi"))
        {
            if (point[0] != 0)
            {
                Runtime.alsaMidiDevice = (string) point;
                Runtime.Log("* ALSA MIDI set to " + Runtime.alsaMidiDevice);
                Runtime.configChanged = true;
            }
            else
                reply = value_msg;
        }
        else if (matchnMove(1, point, "audio"))
        {
            if (point[0] != 0)
            {
                Runtime.alsaAudioDevice = (string) point;
                Runtime.Log("* ALSA AUDIO set to " + Runtime.alsaAudioDevice);
                Runtime.configChanged = true;
            }
            else
                reply = value_msg;
        }
        else
            reply = opp_msg;
        if (reply == todo_msg)
            GuiThreadMsg::sendMessage(synth, GuiThreadMsg::UpdateConfig, 3);

    }
    else if (matchnMove(1, point, "jack"))
    {
        if (matchnMove(1, point, "midi"))
        {
            if (point[0] != 0)
            {
                Runtime.jackMidiDevice = (string) point;
                Runtime.Log("* jack MIDI set to " + Runtime.jackMidiDevice);
                Runtime.configChanged = true;
            }
            else
                reply = value_msg;
        }
        else if (matchnMove(1, point, "server"))
        {
            if (point[0] != 0)
            {
                Runtime.jackServer = (string) point;
                Runtime.Log("* Jack server set to " + Runtime.jackServer);
                Runtime.configChanged = true;
            }
            else
                reply = value_msg;
        }
        else
            reply = opp_msg;
        if (reply == todo_msg)
            GuiThreadMsg::sendMessage(synth, GuiThreadMsg::UpdateConfig, 2);
    }
    else
        reply = opp_msg;
    return reply;
}


bool CmdInterface::cmdIfaceProcessCommand()
{
    map<SynthEngine *, MusicClient *>::iterator itSynth = synthInstances.begin();
    if (currentInstance >= (int)synthInstances.size())
    {
        currentInstance = 0;
        defaults();
    }
    for(int i = 0; i < currentInstance; i++, ++itSynth);
    synth = itSynth->first;
    Config &Runtime = synth->getRuntime();

    replyString = "";
    npart = Runtime.currentPart;
    int ID;
    int reply = todo_msg;
    int tmp;
    point = cCmd;
    point = skipSpace(point); // just to be sure
    list<string> msg;

    if (matchnMove(4, point, "test"))
    {
        /*
         * Test routine for direct access to all effect names & limits
         * -1 can be used as out of band parameter
         * 
         * EQ (7) is very strange and still not quite right :(
         * 
         * if t4 is 0 return string
         * t1 effect number. 0 or out of band returns "No Effect'
         * 
         * t2 preset or controller number to read
         * out of band returns effect name
         * t3 list type
         *   0 - effect/preset name
         *   1 - not used
         *   2 - long controller name
         *   3 - short controller name
         * out of band retunes 'Invalid"
         * 
         * if t4 is 1 return value
         * t1 effect number. 0 or out of band returns number of effects
         * 
         * t2 preset or controller number to read
         * out of band returns number of presets or number of controls
         * 
         * t3 data type
         *   0 - min value (number of presets of t2 out of band)
         *   1 - max value (number of controls of t2 out of band)
         */
        int t1, t2, t3, t4;
        t1 = t2 = t3 = t4 = 0;
        if (point[0] != 0)
        {
            t1 = string2int(point);
            point = skipChars(point);        
            if (point[0] != 0)
            {
                t2 = string2int(point);
                point = skipChars(point);
                if (point[0] != 0)
                {
                    t3 = string2int(point);
                    point = skipChars(point);
                    if (point[0] != 0)
                        t4 = string2int(point);
                }
            }
        }
        if  (t4 == 0)
            Runtime.Log(synth->effdata->names(t1, t2, t3));
        else if (t4 == 1)
            Runtime.Log("Limits " + asString(synth->effdata->limits(t1, t2, t3)));
        else 
            Runtime.Log("Out of range");
        return false;
    }
        
    if (matchnMove(2, point, "exit"))
    {
        if (Runtime.configChanged)
            replyString = "System config has been changed. Still exit";
        else
            replyString = "All data will be lost. Still exit";
        if (query(replyString, false))
        {
            Runtime.runSynth = false;
            return true;
        }
        return false;
    }
    if (point[0] == '/')
    {
        ++ point;
        point = skipSpace(point);
        level = 0;
        if (point[0] == 0)
            return false;
    }

    if (matchnMove(3, point, "reset"))
    {
        if (query("Restore to basic settings", false))
        {
            defaults();
            synth->resetAll();
            GuiThreadMsg::sendMessage(synth, GuiThreadMsg::UpdateMaster, 0);
        }
        return false;
    }

    else if (point[0] == '.' && point[1] == '.')
    {
        point += 2;
        point = skipSpace(point);
        if (bitTest(level, all_fx)) // clears any effects level
        {
            bitClear(level, all_fx);
            bitClear(level, ins_fx);
        }
        else
        {
            tmp = bitFindHigh(level);
            bitClear(level, tmp);
        }
        if (point[0] == 0)
            return false;
    }
    if (helpList())
        return false;
    if (matchnMove(2, point, "stop"))
        synth->allStop();
    else if (matchnMove(1, point, "list"))
    {
        if (matchnMove(1, point, "instruments") || matchnMove(2, point, "programs"))
        {
            if (point[0] == 0)
                ID = 128;
            else
                ID = string2int(point);
            synth->ListInstruments(ID, msg);
            synth->cliOutput(msg, LINES);
        }
        else if (matchnMove(1, point, "banks"))
        {
            if (point[0] == 0)
                ID = 128;
            else
                ID = string2int(point);
            synth->ListBanks(ID, msg);
            synth->cliOutput(msg, LINES);
        }
        else if (matchnMove(1, point, "roots"))
        {
            synth->ListPaths(msg);
            synth->cliOutput(msg, LINES);
        }
        else if (matchnMove(1, point, "vectors"))
        {
            synth->ListVectors(msg);
            synth->cliOutput(msg, LINES);
        }
        else if (matchnMove(1, point, "parts"))
        {
            synth->ListCurrentParts(msg);
            synth->cliOutput(msg, LINES);
        }
        else if (matchnMove(1, point, "settings"))
        {
            synth->ListSettings(msg);
            synth->cliOutput(msg, LINES);
        }
        else if (matchnMove(1, point, "history"))
        {
            if (matchnMove(1, point, "patchsets"))
                reply = historyList(1);
            else if (matchnMove(2, point, "scales"))
                reply = historyList(2);
            else if (matchnMove(2, point, "states"))
                reply = historyList(4);
            else
                reply = historyList(7);
        }
        else if (matchnMove(1, point, "effects"))
            reply = effectsList();
        else
        {
            replyString = "list";
            reply = what_msg;
        }
    }

    else if (matchnMove(1, point, "set"))
    {
        if (point[0] != 0)
            reply = commandSet();
        else
        {
            replyString = "set";
            reply = what_msg;
        }
    }

    else if (matchnMove(3, point, "add"))
    {
        if (matchnMove(1, point, "root"))
        {
            int found = synth->getBankRef().addRootDir(point);
            if (!found)
            {
                Runtime.Log("Can't find path " + (string) point);
            }
            else
            {
                GuiThreadMsg::sendMessage(synth, GuiThreadMsg::UpdatePaths, 0);
                Runtime.Log("Added new root ID " + asString(found) + " as " + (string) point);
                synth->saveBanks(currentInstance);
            }
            reply = done_msg;
        }
        else if (matchnMove(1, point, "bank"))
        {
            int slot;
            for (slot = 0; slot < MAX_BANKS_IN_ROOT; ++slot)
            {
                if (synth->getBankRef().getBankName(slot).empty())
                    break;
            }
            if (!synth->getBankRef().newIDbank(point, (unsigned int)slot))
            {
                Runtime.Log("Could not create bank " + (string) point + " for ID " + asString(slot));
            }

            Runtime.Log("Created  new bank " + (string) point + " with ID " + asString(slot));
            GuiThreadMsg::sendMessage(synth, GuiThreadMsg::UpdatePaths, 0);
        }
        else
        {
            replyString = "add";
            reply = what_msg;
        }
    }

    else if (matchnMove(3, point, "remove"))
    {
        if  (matchnMove(1, point, "root"))
        {
            if (isdigit(point[0]))
            {
                int rootID = string2int(point);
                string rootname = synth->getBankRef().getRootPath(rootID);
                if (rootname.empty())
                    Runtime.Log("Can't find path " + asString(rootID));
                else
                {
                    synth->getBankRef().removeRoot(rootID);
                    GuiThreadMsg::sendMessage(synth, GuiThreadMsg::UpdatePaths, 0);
                    Runtime.Log("Un-linked " + rootname);
                    synth->saveBanks(currentInstance);
                }
                reply = done_msg;
            }
            else
                reply = value_msg;
        }
        else if (matchnMove(1, point, "bank"))
        {
            if (isdigit(point[0]))
            {
                int bankID = string2int(point);
                if (bankID >= MAX_BANKS_IN_ROOT)
                    reply = range_msg;
                else
                {
                    replyString = synth->getBankRef().getBankName(bankID);
                    if (replyString.empty())
                        Runtime.Log("No bank at this location");
                    else
                    {
                        tmp = synth->getBankRef().getBankSize(bankID);
                        if (tmp)
                        {
                            Runtime.Log("Bank " + replyString + " has " + asString(tmp) + " Instruments");
                            if (query("Delete bank and all of these", false))
                                tmp = 0;
                            else
                                Runtime.Log("Aborted");
                        }
                        if (tmp == 0)
                        {
                            if (synth->getBankRef().removebank(bankID))
                                Runtime.Log("Removed bank " + replyString);
                            else
                                Runtime.Log("Deleting failed. Some files may still exist");
                            GuiThreadMsg::sendMessage(synth, GuiThreadMsg::UpdatePaths, 0);
                        }
                    }

                }
            }
            else
                reply = value_msg;
        }
        else
        {
            replyString = "remove";
            reply = what_msg;
        }
    }

    else if (matchnMove(2, point, "load"))
    {
        if(matchnMove(2, point, "vector"))
        {
            tmp = chan;
            string loadChan;
            if(matchnMove(1, point, "channel"))
            {
                tmp = string2int127(point);
                point = skipChars(point);
                loadChan = "channel " + asString(chan);
            }
            else
            {
                tmp = 255;
                loadChan = "source channel";
            }
            if (tmp != 255 && tmp >= NUM_MIDI_CHANNELS)
                reply = range_msg;
            else if (point[0] == 0)
                reply = name_msg;
            else
            {
                chan = tmp;
                if(synth->loadVector(chan, (string) point, true))
                    Runtime.Log("Loaded Vector " + (string) point + " to " + loadChan);
                reply = done_msg;
            }
        }
        else if(matchnMove(2, point, "state"))
        {
            if (point[0] == 0)
                reply = name_msg;
            else if (Runtime.loadState(point))
            {
                Runtime.Log("Loaded " + (string) point + ".state");
                GuiThreadMsg::sendMessage(synth, GuiThreadMsg::UpdateMaster, 0);
                reply = done_msg;
            }
        }
        else if (matchnMove(2, point, "scale"))
        {
            if (point[0] == 0)
                reply = name_msg;
            else
            {
                synth->microtonal.loadXML((string) point);
                reply = done_msg;
            }
        }
        else if (matchnMove(1, point, "patchset"))
        {
            if (point[0] == 0)
                reply = name_msg;
            else
            {
                int loadResult = synth->loadPatchSetAndUpdate((string) point);
                if (loadResult == 3)
                    Runtime.Log("At least one instrument is named 'Simple Sound'. This should be changed before resave");
                else if  (loadResult == 1)
                    Runtime.Log((string) point + " loaded");
                reply = done_msg;
            }
        }
        else if (matchnMove(1, point, "instrument"))
        {
            if (point[0] == 0)
                reply = name_msg;
            else if (synth->SetProgramToPart(npart, -1, (string) point))
                reply = done_msg;
        }
        else
        {
            replyString = "load";
            reply = what_msg;
        }
    }

    else if (matchnMove(2, point, "save"))
        if(matchnMove(2, point, "vector"))
        {
            tmp = chan;
            if(matchnMove(1, point, "channel"))
            {
                tmp = string2int127(point);
                point = skipChars(point);
            }
            if (tmp >= NUM_MIDI_CHANNELS)
                reply = range_msg;
            else if (point[0] == 0)
                reply = name_msg;
            else
            {
                chan = tmp;
                if(synth->saveVector(chan, (string) point, true))
                    Runtime.Log("Saved channel " + asString(chan) + " Vector to " + (string) point);
                reply = done_msg;
            }
        }
        else if(matchnMove(2, point, "state"))
            if (point[0] == 0)
                reply = value_msg;
            else
            {
                Runtime.saveState(point);
                reply = done_msg;
            }
        else if(matchnMove(1, point, "setup"))
            synth->SetSystemValue(119, 255);
        else if (matchnMove(2, point, "scale"))
        {
            if (point[0] == 0)
                reply = name_msg;
            else
            {
                synth->microtonal.saveXML((string) point);
                reply = done_msg;
            }
        }else if (matchnMove(1, point, "patchset"))
        {
            if (point[0] == 0)
                reply = name_msg;
            else
            {
                replyString = setExtension((string) point, "xmz");
                tmp = synth->saveXML(replyString);
                if (!tmp)
                    Runtime.Log("Could not save " + (string) point);
                else
                    Runtime.Log("Saved " + replyString);
            }
        }
        else if (matchnMove(1, point, "instrument"))
        {
            if (synth->part[npart]->Pname == "Simple Sound")
            {
                Runtime.Log("Nothing to save!");
                reply = done_msg;
            }
            else if (point[0] == 0)
                reply = name_msg;
            else
            {
                replyString = setExtension((string) point, "xiz");
                synth->actionLock(lockmute);
                tmp = synth->part[npart]->saveXML(replyString);
                synth->actionLock(unlock);
                if (tmp)
                    Runtime.Log("Saved part " + asString(npart) + "  instrument " + (string) synth->part[npart]->Pname + "  as " +replyString);
                else
                    Runtime.Log("Failed to save " + replyString);
                reply = done_msg;
            }
        }
        else
        {
            replyString = "save";
            reply = what_msg;
        }
    else
      reply = unrecognised_msg;

    if (reply == what_msg)
        Runtime.Log(replyString + replies[what_msg]);
    else if (reply > done_msg)
        Runtime.Log(replies[reply]);
    return false;
}


void CmdInterface::cmdIfaceCommandLoop()
{
    // Initialise the history functionality
    // Set up the history filename
    string hist_filename;

    { // put this in a block to lose the passwd afterwards
        struct passwd *pw = getpwuid(getuid());
        hist_filename = string(pw->pw_dir) + string("/.yoshimi_history");
    }
    using_history();
    stifle_history(80); // Never more than 80 commands
    if (read_history(hist_filename.c_str()) != 0) // reading failed
    {
        perror(hist_filename.c_str());
    }
    cCmd = NULL;
    bool exit = false;

    sprintf(welcomeBuffer, "yoshimi> ");
    while(!exit)
    {
        cCmd = readline(welcomeBuffer);
        if (cCmd)
        {
            if(cCmd[0] != 0)
            {
                exit = cmdIfaceProcessCommand();
                add_history(cCmd);
            }
            free(cCmd);
            cCmd = NULL;
            string prompt = "yoshimi";
            if (currentInstance > 0)
                prompt += (":" + asString(currentInstance));
            if (bitTest(level, part_lev))
                prompt += (" part " + asString(npart));
            if (bitTest(level, all_fx))
            {
                if (!bitTest(level, part_lev))
                {
                    if (bitTest(level, ins_fx))
                        prompt += " Ins";
                    else
                        prompt += " Sys";
                }
                prompt += (" FX " + asString(nFX) + " " + fx_list[nFXtype].substr(0, 5));
                if (nFXtype > 0)
                    prompt += ("-" + asString(nFXpreset));
            }
            if (bitTest(level, vect_lev))
            {
                prompt += (" Vect Ch " + asString(chan) + " ");
                if (axis == 0)
                    prompt += "X";
                else
                    prompt += "Y";
            }
            prompt += " > ";
            sprintf(welcomeBuffer,"%s",prompt.c_str());
        }
        else
            usleep(20000);
    }
    if (write_history(hist_filename.c_str()) != 0) // writing of history file failed
    {
        perror(hist_filename.c_str());
    }
}<|MERGE_RESOLUTION|>--- conflicted
+++ resolved
@@ -1022,13 +1022,7 @@
         }
         return done_msg;
     }
-<<<<<<< HEAD
-    
-    else if (matchnMove(1, point, "reports"))
-=======
-
     else if (matchnMove(3, point, "reports"))
->>>>>>> 8fd80e95
     {
         if (matchnMove(1, point, "gui"))
             synth->SetSystemValue(100, 127);
@@ -1310,12 +1304,12 @@
         /*
          * Test routine for direct access to all effect names & limits
          * -1 can be used as out of band parameter
-         * 
+         *
          * EQ (7) is very strange and still not quite right :(
-         * 
+         *
          * if t4 is 0 return string
          * t1 effect number. 0 or out of band returns "No Effect'
-         * 
+         *
          * t2 preset or controller number to read
          * out of band returns effect name
          * t3 list type
@@ -1324,13 +1318,13 @@
          *   2 - long controller name
          *   3 - short controller name
          * out of band retunes 'Invalid"
-         * 
+         *
          * if t4 is 1 return value
          * t1 effect number. 0 or out of band returns number of effects
-         * 
+         *
          * t2 preset or controller number to read
          * out of band returns number of presets or number of controls
-         * 
+         *
          * t3 data type
          *   0 - min value (number of presets of t2 out of band)
          *   1 - max value (number of controls of t2 out of band)
@@ -1340,7 +1334,7 @@
         if (point[0] != 0)
         {
             t1 = string2int(point);
-            point = skipChars(point);        
+            point = skipChars(point);
             if (point[0] != 0)
             {
                 t2 = string2int(point);
@@ -1358,11 +1352,11 @@
             Runtime.Log(synth->effdata->names(t1, t2, t3));
         else if (t4 == 1)
             Runtime.Log("Limits " + asString(synth->effdata->limits(t1, t2, t3)));
-        else 
+        else
             Runtime.Log("Out of range");
         return false;
     }
-        
+
     if (matchnMove(2, point, "exit"))
     {
         if (Runtime.configChanged)
