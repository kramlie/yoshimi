/*
    main.cpp

    Copyright 2009-2011, Alan Calvert

    This file is part of yoshimi, which is free software: you can
    redistribute it and/or modify it under the terms of the GNU General
    Public License as published by the Free Software Foundation, either
    version 2 of the License, or (at your option) any later version.

    yoshimi is distributed in the hope that it will be useful,
    but WITHOUT ANY WARRANTY; without even the implied warranty of
    MERCHANTABILITY or FITNESS FOR A PARTICULAR PURPOSE.  See the
    GNU General Public License for more details.

    You should have received a copy of the GNU General Public License
    along with yoshimi.  If not, see <http://www.gnu.org/licenses/>.
*/

#include <iostream>
#include <stdio.h>
#include <sys/types.h>
#include <termios.h>

using namespace std;

#include "Misc/Config.h"
#include "Misc/SynthEngine.h"
#include "MusicIO/MusicClient.h"
#include "MasterUI.h"
#include "Synth/BodyDisposal.h"
#include <map>
#include <list>
#include <pthread.h>
#include <semaphore.h>
#include <cstdio>
#include <unistd.h>

#include <FL/Fl.H>
#include <FL/Fl_Window.H>
#include <FL/Fl_Shared_Image.H>
#include <FL/Fl_PNG_Image.H>
#include "yoshimi-logo.h"

#include <readline/readline.h>
#include <readline/history.h>
#include <Misc/CmdInterface.h>

#include "Misc/NSM.H"
#include "Misc/NSM/Client.H"

// NSM instance
char *instance_name;
NSM_Client *nsm;

// cleanup on signaled exit
void sigterm_exit( int /* sig */ )
{
    // NSM_TODO: fix this
    //Runtime.runSynth = false;
    exit(0);
}

CmdInterface commandInt;

void mainRegisterAudioPort(SynthEngine *s, int portnum);

map<SynthEngine *, MusicClient *> synthInstances;
list<string> splashMessages;

static SynthEngine *firstSynth = NULL;
static Config *firstRuntime = NULL;
static int globalArgc = 0;
static char **globalArgv = NULL;
bool bShowGui = true;
bool bShowCmdLine = true;


//Andrew Deryabin: signal handling moved to main from Config Runtime
//It's only suitable for single instance app support
static struct sigaction yoshimiSigAction;

void yoshimiSigHandler(int sig)
{
    switch (sig)
    {
        case SIGINT:
        case SIGHUP:
        case SIGTERM:
        case SIGQUIT:
            firstRuntime->setInterruptActive();
            break;

        case SIGUSR1:
            firstRuntime->setLadi1Active();
            sigaction(SIGUSR1, &yoshimiSigAction, NULL);
            break;

        default:
            break;
    }
}

void splashTimeout(void *splashWin)
{
    (static_cast<Fl_Window *>(splashWin))->hide();
}

static void *mainGuiThread(void *arg)
{
    Fl::lock();

    sem_post((sem_t *)arg);

    map<SynthEngine *, MusicClient *>::iterator it;
    fl_register_images();
#if (FL_MAJOR_VERSION == 1 && FL_MINOR_VERSION < 3)
    char *fname = tmpnam(NULL);
    if (fname)
    {
        FILE *f = fopen(fname, "wb");
        if (f)
        {
            fwrite(yoshimi_logo_png, sizeof(yoshimi_logo_png), 1, f);
            fclose(f);
        }
    }
    Fl_PNG_Image pix(fname);
    if (fname)
    unlink(fname);
#else
    Fl_PNG_Image pix("yoshimi_logo_png", yoshimi_logo_png, sizeof(yoshimi_logo_png));
#endif
    
    const int splashWidth = 411;
    const int splashHeight = 311;
    const int textHeight = 20;
    const int textBorder = 15;
    
    Fl_Window winSplash(splashWidth, splashHeight, "yoshimi splash screen");
    Fl_Box box(0, 0, splashWidth,splashHeight);
    //Fl_Pixmap pix(yoshimi_logo);

    box.image(pix);
    Fl_Box boxLb(textBorder, splashHeight - textHeight * 2, splashWidth - textBorder * 2, textHeight);
    boxLb.box(FL_NO_BOX);
    boxLb.align(FL_ALIGN_CENTER);
    boxLb.labelsize(textHeight);
    boxLb.labeltype(FL_NORMAL_LABEL);
    boxLb.labelfont(FL_HELVETICA | FL_ITALIC);
    boxLb.label("Yoshimi is starting up");

    winSplash.set_non_modal();
    winSplash.clear_border();
    winSplash.border(false);

    if (bShowGui)
    {
        //o->Rectangle::set(Fl_Monitor::find(0,0),o->w(),o->h(),fltk::ALIGN_CENTER);
        winSplash.position((Fl::w() - winSplash.w()) / 2, (Fl::h() - winSplash.h()) / 2);
        winSplash.show();
        Fl::add_timeout(2.5, splashTimeout, &winSplash);

    }

    do
    {
        if (bShowGui)
        {
            Fl::wait(0.033333);
            while (!splashMessages.empty())
            {
                boxLb.copy_label(splashMessages.front().c_str());
                splashMessages.pop_front();
            }
        }
        else
            usleep(33333);
    }
    while (firstSynth == NULL);

    GuiThreadMsg::sendMessage(firstSynth, GuiThreadMsg::NewSynthEngine, 0);

    while (firstSynth->getRuntime().runSynth)
    {        
        if (firstSynth->getUniqueId() == 0)
        {
            firstSynth->getRuntime().signalCheck();
            /*if (read(0, &commandChr, 1) > 0)
                if (commandProcess(commandChr))
                    firstSynth->DecodeCommands( commandBuffer);//getRuntime().Log(commandBuffer);
                    */
        }

        for (it = synthInstances.begin(); it != synthInstances.end(); ++it)
        {
            SynthEngine *_synth = it->first;
            MusicClient *_client = it->second;
            _synth->getRuntime().deadObjects->disposeBodies();
            if (!_synth->getRuntime().runSynth && _synth->getUniqueId() > 0)
            {
                if (_client)
                {
                    _client->Close();
                    delete _client;
                }

                if (_synth)
                {
                    _synth->getRuntime().deadObjects->disposeBodies();
                    _synth->getRuntime().flushLog();
                    delete _synth;
                }

                synthInstances.erase(it);
                cout << "\nStopped " << _synth->getUniqueId() << "\n";
                break;
            }
            if (bShowGui)
            {
                for (int i = 0; !_synth->getRuntime().LogList.empty() && i < 5; ++i)
                {
                    MasterUI *guiMaster = _synth->getGuiMaster(false);
                    if (guiMaster)
                    {
                        guiMaster->Log(_synth->getRuntime().LogList.front());
                        _synth->getRuntime().LogList.pop_front();
                    }
                }
            }
        }

        // where all the action is ...
        if (bShowGui)
        {
            Fl::wait(0.033333);
            while (!splashMessages.empty())
            {
                boxLb.copy_label(splashMessages.front().c_str());
                splashMessages.pop_front();
            }
            GuiThreadMsg::processGuiMessages();
        }
        else
            usleep(33333);
    }
    
    return NULL;
}

bool mainCreateNewInstance(unsigned int forceId)
{
    MusicClient *musicClient = NULL;
    SynthEngine *synth = new SynthEngine(globalArgc, globalArgv, false, forceId);
    if (!synth->getRuntime().isRuntimeSetupCompleted())
        goto bail_out;

    if (!synth)
    {
        std::cerr << "Failed to allocate SynthEngine" << std::endl;
        goto bail_out;
    }

    if (!(musicClient = MusicClient::newMusicClient(synth)))
    {
        synth->getRuntime().Log("Failed to instantiate MusicClient");
        goto bail_out;
    }


    /* this is done in newMusicClient() now! ^^^^^
    if (!(musicClient->Open()))
    {
        synth->getRuntime().Log("Failed to open MusicClient");
        goto bail_out;
    }
    */

    if (!synth->Init(musicClient->getSamplerate(), musicClient->getBuffersize()))
    {
        synth->getRuntime().Log("SynthEngine init failed");
        goto bail_out;
    }

    if (!musicClient->Start())
    {
        synth->getRuntime().Log("Failed to start MusicIO");
        goto bail_out;
    }

    if (synth->getRuntime().showGui)
    {
        synth->setWindowTitle(musicClient->midiClientName());
        if(firstSynth != NULL) //FLTK is not ready yet - send this messege leter for first synth
        {
            GuiThreadMsg::sendMessage(synth, GuiThreadMsg::NewSynthEngine, 0);
        }
    }

    synth->getRuntime().StartupReport(musicClient);

    if( nsm && nsm->is_active() )
    {
        if( nsm->project_filename )
        {
           struct stat st;
           if( stat( nsm->project_filename, &st ) == 0 )
           {
                    MasterUI *guiMaster = synth->getGuiMaster(false);
                    guiMaster->do_load_master_unconditional( true, nsm->project_filename );
           }
           // NSM_TODO: disable save here, NSM sessions can only
           // be saved from the NSM SM app
        }
    }

    synth->Unmute();
    if (synth->getUniqueId() == 0)
        cout << "\nYay! We're up and running :-)\n";
    else
        cout << "\nStarted "<< synth->getUniqueId() << "\n";
    synthInstances.insert(std::make_pair<SynthEngine *, MusicClient *>(synth, musicClient));
    //register jack ports for enabled parts
    for (int npart = 0; npart < NUM_MIDI_PARTS; ++npart)
    {
        if(synth->part [npart]->Penabled)
        {
            mainRegisterAudioPort(synth, npart);
        }
    }
    return true;

bail_out:
    synth->getRuntime().runSynth = false;
    synth->getRuntime().Log("Bail: Yoshimi stages a strategic retreat :-(");
    if (musicClient)
    {
        musicClient->Close();
        delete musicClient;
    }
    if (synth)
    {
        synth->getRuntime().flushLog();
        delete synth;
    }

    return false;
}

void *commandThread(void *arg)
{
    commandInt.cmdIfaceCommandLoop();
    return 0;
}

int main(int argc, char *argv[])
{
    char *nsm_url;

    struct termios  oldTerm;
    tcgetattr(0, &oldTerm);
    
    cout << "Yoshimi is starting" << endl; // guaranteed start message
    globalArgc = argc;
    globalArgv = argv;
    bool bExitSuccess = false;    
    map<SynthEngine *, MusicClient *>::iterator it;
    bool guiStarted = false;
    pthread_t thr;
    pthread_attr_t attr;
    sem_t semGui;

    if (!mainCreateNewInstance(0))
    {
        goto bail_out;
    }

    it = synthInstances.begin();
    firstRuntime = &it->first->getRuntime();
    firstSynth = it->first;
    bShowGui = firstRuntime->showGui;
    bShowCmdLine = firstRuntime->showCLI;
    if (!(bShowGui | bShowCmdLine))
    {
        cout << "Can't disable both gui and command line!\nSet for command line.\n";
        firstRuntime->showCLI = true;
        bShowCmdLine = true;
        firstRuntime->configChanged = true;
    }

    if(sem_init(&semGui, 0, 0) == 0)
    {
        if (pthread_attr_init(&attr) == 0)
        {
            if (pthread_create(&thr, &attr, mainGuiThread, (void *)&semGui) == 0)
            {
                guiStarted = true;
            }
            pthread_attr_destroy(&attr);
        }
    }

    if (!guiStarted)
    {        
        cout << "Yoshimi can't start main gui loop!" << endl;
        goto bail_out;
    }
    sem_wait(&semGui);
    sem_destroy(&semGui);

<<<<<<< HEAD
    if (!mainCreateNewInstance(0))
    {
        goto bail_out;
    }
    it = synthInstances.begin();
    firstRuntime = &it->first->getRuntime();
    firstSynth = it->first;

    // NSM_TODO : Is this signal handling OK given the sigaction() below?
    signal( SIGINT , sigterm_exit);
    signal( SIGTERM, sigterm_exit);

    nsm_url = getenv( "NSM_URL" );

    if( nsm_url )
    {
        nsm = new NSM_Client( firstSynth, firstSynth->getGuiMaster() );
        if( !nsm->init( nsm_url ) )
        {
                nsm->announce( "Yoshimi", "", argv[0] );
                /* Yoshimi really isn't structure to work without
                 * being connected to JACK and having synth object
                 * defined, so sleep for a bit and give up if not done */
                nsm->check( 500 );
                if( !nsm->is_active() )
                {
                        delete nsm;
                        nsm = 0;
                }
        }
        else
        {
                delete nsm;
                nsm = 0;
        }
    }

=======
>>>>>>> d8124093
    memset(&yoshimiSigAction, 0, sizeof(yoshimiSigAction));
    yoshimiSigAction.sa_handler = yoshimiSigHandler;
    if (sigaction(SIGUSR1, &yoshimiSigAction, NULL))
        firstSynth->getRuntime().Log("Setting SIGUSR1 handler failed");
    if (sigaction(SIGINT, &yoshimiSigAction, NULL))
        firstSynth->getRuntime().Log("Setting SIGINT handler failed");
    if (sigaction(SIGHUP, &yoshimiSigAction, NULL))
        firstSynth->getRuntime().Log("Setting SIGHUP handler failed");
    if (sigaction(SIGTERM, &yoshimiSigAction, NULL))
        firstSynth->getRuntime().Log("Setting SIGTERM handler failed");
    if (sigaction(SIGQUIT, &yoshimiSigAction, NULL))
        firstSynth->getRuntime().Log("Setting SIGQUIT handler failed");

    splashMessages.push_back("Startup complete!");

    //create command line processing thread

    pthread_t cmdThr;
    if(bShowCmdLine)
    {
        if (pthread_attr_init(&attr) == 0)
        {
            if (pthread_create(&cmdThr, &attr, commandThread, (void *)firstSynth) == 0)
            {

            }
            pthread_attr_destroy(&attr);
        }
    }

    void *ret;
    pthread_join(thr, &ret);    
    if(ret == (void *)1)
    {
        goto bail_out;
    }
    cout << "\nGoodbye - Play again soon?\n";
    bExitSuccess = true;

bail_out:
    if (bShowGui && !bExitSuccess) // this could be done better!
        sleep(2);
    for (it = synthInstances.begin(); it != synthInstances.end(); ++it)
    {
        SynthEngine *_synth = it->first;
        MusicClient *_client = it->second;
        _synth->getRuntime().runSynth = false;
        if(!bExitSuccess)
        {
            _synth->getRuntime().Log("Bail: Yoshimi stages a strategic retreat :-(");
        }

        if (_client)
        {
            _client->Close();
            delete _client;
        }

        if (_synth)
        {
            _synth->getRuntime().deadObjects->disposeBodies();
            _synth->getRuntime().flushLog();
            delete _synth;
        }
    }
    if(bShowCmdLine)
        tcsetattr(0, TCSANOW, &oldTerm);
    if (bExitSuccess)
        exit(EXIT_SUCCESS);
    else
        exit(EXIT_FAILURE);
}

void mainRegisterAudioPort(SynthEngine *s, int portnum)
{
    if (s && (portnum < NUM_MIDI_PARTS) && (portnum >= 0))
    {
        map<SynthEngine *, MusicClient *>::iterator it = synthInstances.find(s);
        if (it != synthInstances.end())
        {
            it->second->registerAudioPort(portnum);
        }
    }
}<|MERGE_RESOLUTION|>--- conflicted
+++ resolved
@@ -408,14 +408,6 @@
     sem_wait(&semGui);
     sem_destroy(&semGui);
 
-<<<<<<< HEAD
-    if (!mainCreateNewInstance(0))
-    {
-        goto bail_out;
-    }
-    it = synthInstances.begin();
-    firstRuntime = &it->first->getRuntime();
-    firstSynth = it->first;
 
     // NSM_TODO : Is this signal handling OK given the sigaction() below?
     signal( SIGINT , sigterm_exit);
@@ -446,8 +438,7 @@
         }
     }
 
-=======
->>>>>>> d8124093
+
     memset(&yoshimiSigAction, 0, sizeof(yoshimiSigAction));
     yoshimiSigAction.sa_handler = yoshimiSigHandler;
     if (sigaction(SIGUSR1, &yoshimiSigAction, NULL))
